<?xml version="1.0" encoding="UTF-8" ?>
<ARTSS>
  <xml_filename>Test_NavierStokesTempTurb_OpenPlume.xml</xml_filename>

  <physical_parameters>
    <t_end> 4. </t_end>  <!-- simulation end time -->
    <dt> 0.01 </dt>  <!-- time stepping, caution: CFL-condition dt < 0.5*dx^2/nu -->
    <nu> 2.44139e-05 </nu>  <!-- kinematic viscosity -->
    <beta> 3.28e-3 </beta>  <!-- thermal expansion coefficient -->
    <g> -9.81 </g>  <!-- gravitational constant -->
    <kappa> 3.31e-5 </kappa>  <!-- thermal diffusion -->
  </physical_parameters>

  <solver description = "NSTempTurbSolver" >
    <advection type = "SemiLagrangian" field = "u,v,w">
    </advection>
    <diffusion type = "Jacobi" field = "u,v,w">
      <max_iter> 100 </max_iter>  <!-- max number of iterations -->
      <tol_res> 1e-07 </tol_res>  <!-- tolerance for residuum/ convergence -->
      <w> 1 </w>  <!-- relaxation parameter -->
    </diffusion>
    <turbulence type = "ConstSmagorinsky">
      <Cs> 0.2 </Cs>
    </turbulence>
    <source type = "ExplicitEuler" force_fct="Buoyancy" dir="y"> <!--Direction of force (x,y,z or combinations xy,xz,yz, xyz) -->
    </source>
    <pressure type = "VCycleMG" field = "p">
      <n_level> 6 </n_level>  <!-- number of restriction levels -->
      <n_cycle> 2 </n_cycle> <!-- number of cycles -->
      <max_cycle> 100 </max_cycle>  <!-- maximal number of cycles in first time step -->
      <tol_res> 1e-07 </tol_res>  <!-- tolerance for residuum/ convergence -->
      <diffusion type = "Jacobi" field = "p">
        <n_relax> 4 </n_relax>  <!-- number of iterations -->
        <max_solve> 100 </max_solve>  <!-- maximal number of iterations in solving at lowest level -->
        <tol_res> 1e-07 </tol_res>  <!-- tolerance for residuum/ convergence -->
        <w> 0.6666666667 </w>  <!-- relaxation parameter  -->
      </diffusion>
    </pressure>
    <temperature>
      <advection type = "SemiLagrangian" field = "T">
      </advection>
      <diffusion type = "Jacobi" field = "T">
        <max_iter> 100 </max_iter>
        <tol_res> 1e-07 </tol_res>
        <w> 1 </w>
      </diffusion>
      <turbulence include = "Yes">
        <Pr_T> 0.5 </Pr_T>
      </turbulence>
      <source type = "ExplicitEuler" temp_fct="GaussST" ramp_fct= "RampTanh" dissipation="No">
        <HRR> 2500. </HRR>      <!-- Total heat release rate (in kW) -->
        <cp> 1.023415823 </cp>  <!-- specific heat capacity (in kJ/kgK)-->
        <x0> 0.  </x0>
        <y0> 1. </y0>
        <z0> 0.1 </z0>
        <sigmax> 0.1 </sigmax>
        <sigmay> 0.1 </sigmay>
        <sigmaz> 0.1 </sigmaz>
        <tau> 5. </tau>
      </source>
    </temperature>
    <solution available = "No">
    </solution>
  </solver>

  <domain_parameters>
    <X1> -1. </X1>  <!-- physical domain -->
    <X2> 1. </X2>
    <Y1> 0. </Y1>
    <Y2> 4. </Y2>
    <Z1> -1. </Z1>
    <Z2> 1. </Z2>
    <x1> -1. </x1>  <!-- computational domain -->
    <x2> 1. </x2>
    <y1> 0. </y1>
    <y2> 4. </y2>
    <z1> -1. </z1>
    <z2> 1. </z2>
    <nx> 64 </nx>  <!-- grid resolution (number of cells excl. ghost cells) -->
    <ny> 128 </ny>
    <nz> 64 </nz>
  </domain_parameters>

  <adaption dynamic="No" data_extraction="No"> </adaption>

  <boundaries>
    <boundary field="u,v,w" patch="bottom" type="dirichlet" value="0.0" />
    <boundary field="u,v,w" patch="front,back,top,left,right" type="neumann" value="0.0" />        
    <boundary field="p" patch="bottom" type="neumann" value="0.0" />
    <boundary field="p" patch="front,back,top,left,right" type="dirichlet" value="0.0" />
    <boundary field="T" patch="front,back,top,left,right" type="neumann" value="0.0" />
    <boundary field="T" patch="bottom" type="neumann" value="0.0" />
  </boundaries>

  <obstacles enabled="No"/>

  <surfaces enabled="No"/>

  <initial_conditions usr_fct = "Uniform">
    <val> 303.64 </val>
  </initial_conditions>

  <visualization save_csv="No">
    <n_plots> 40 </n_plots>
  </visualization>
<<<<<<< HEAD

  <logging file="Test_NavierStokesTempTurb_OpenPlume.log" level="debug"/>
</JuROr>
=======
</ARTSS>
>>>>>>> 0dd3a6db
<|MERGE_RESOLUTION|>--- conflicted
+++ resolved
@@ -103,10 +103,9 @@
   <visualization save_csv="No">
     <n_plots> 40 </n_plots>
   </visualization>
-<<<<<<< HEAD
+  <logging>
+    <level>DEBUG</level>
+    <file>tmp.log</file>
+  </logging>
 
-  <logging file="Test_NavierStokesTempTurb_OpenPlume.log" level="debug"/>
-</JuROr>
-=======
-</ARTSS>
->>>>>>> 0dd3a6db
+</ARTSS>