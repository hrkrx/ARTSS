<?xml version="1.0" encoding="UTF-8" ?>
<ARTSS>
  <physical_parameters>
    <t_end> 4. </t_end>  <!-- simulation end time -->
    <dt> 0.01 </dt>  <!-- time stepping, caution: CFL-condition dt < 0.5*dx^2/nu -->
    <nu> 2.44139e-05 </nu>  <!-- kinematic viscosity -->
    <beta> 3.28e-3 </beta>  <!-- thermal expansion coefficient -->
    <g> -9.81 </g>  <!-- gravitational constant -->
    <kappa> 3.31e-5 </kappa>  <!-- thermal diffusion -->
  </physical_parameters>

  <solver description = "NSTempTurbSolver" >
    <advection type = "SemiLagrangian" field = "u,v,w">
    </advection>
    <diffusion type = "Jacobi" field = "u,v,w">
      <max_iter> 100 </max_iter>  <!-- max number of iterations -->
      <tol_res> 1e-07 </tol_res>  <!-- tolerance for residuum/ convergence -->
      <w> 1 </w>  <!-- relaxation parameter -->
    </diffusion>
    <turbulence type = "ConstSmagorinsky">
      <Cs> 0.2 </Cs>
    </turbulence>
    <source type = "ExplicitEuler" force_fct="Buoyancy" dir="y"> <!--Direction of force (x,y,z or combinations xy,xz,yz, xyz) -->
    </source>
    <pressure type = "VCycleMG" field = "p">
      <n_level> 6 </n_level>  <!-- number of restriction levels -->
      <n_cycle> 2 </n_cycle> <!-- number of cycles -->
      <max_cycle> 100 </max_cycle>  <!-- maximal number of cycles in first time step -->
      <tol_res> 1e-07 </tol_res>  <!-- tolerance for residuum/ convergence -->
      <diffusion type = "Jacobi" field = "p">
        <n_relax> 4 </n_relax>  <!-- number of iterations -->
        <max_solve> 100 </max_solve>  <!-- maximal number of iterations in solving at lowest level -->
        <tol_res> 1e-07 </tol_res>  <!-- tolerance for residuum/ convergence -->
        <w> 0.6666666667 </w>  <!-- relaxation parameter  -->
      </diffusion>
    </pressure>
    <temperature>
      <advection type = "SemiLagrangian" field = "T">
      </advection>
      <diffusion type = "Jacobi" field = "T">
        <max_iter> 100 </max_iter>
        <tol_res> 1e-07 </tol_res>
        <w> 1 </w>
      </diffusion>
      <turbulence include = "Yes">
        <Pr_T> 0.5 </Pr_T>
      </turbulence>
      <source type = "ExplicitEuler" temp_fct="GaussST" ramp_fct= "RampTanh" dissipation="No">
        <HRR> 2500. </HRR>      <!-- Total heat release rate (in kW) -->
        <cp> 1.023415823 </cp>  <!-- specific heat capacity (in kJ/kgK)-->
        <x0> 0.  </x0>
        <y0> 1. </y0>
        <z0> 0.1 </z0>
        <sigmax> 0.1 </sigmax>
        <sigmay> 0.1 </sigmay>
        <sigmaz> 0.1 </sigmaz>
        <tau> 5. </tau>
      </source>
    </temperature>
    <solution available = "No">
    </solution>
  </solver>

  <domain_parameters>
    <X1> -1. </X1>  <!-- physical domain -->
    <X2> 1. </X2>
    <Y1> 0. </Y1>
    <Y2> 4. </Y2>
    <Z1> -1. </Z1>
    <Z2> 1. </Z2>
    <x1> -1. </x1>  <!-- computational domain -->
    <x2> 1. </x2>
    <y1> 0. </y1>
    <y2> 4. </y2>
    <z1> -1. </z1>
    <z2> 1. </z2>
    <nx> 64 </nx>  <!-- grid resolution (number of cells excl. ghost cells) -->
    <ny> 128 </ny>
    <nz> 64 </nz>
  </domain_parameters>

  <adaption dynamic="No" data_extraction="No"> </adaption>

  <boundaries>
    <boundary field="u,v,w" patch="bottom" type="dirichlet" value="0.0" />
    <boundary field="u,v,w" patch="front,back,top,left,right" type="neumann" value="0.0" />
    <boundary field="p" patch="bottom" type="neumann" value="0.0" />
    <boundary field="p" patch="front,back,top,left,right" type="dirichlet" value="0.0" />
    <boundary field="T" patch="front,back,top,left,right" type="neumann" value="0.0" />
    <boundary field="T" patch="bottom" type="neumann" value="0.0" />
  </boundaries>

  <obstacles enabled="No"/>

  <surfaces enabled="No"/>

  <initial_conditions usr_fct = "Uniform" random = "No">
    <val> 303.64 </val>
  </initial_conditions>

<<<<<<< HEAD
  <visualization save_csv="No">
    <n_plots> 40 </n_plots>
  </visualization>
  <logging>
    <level>DEBUG</level>
    <file>tmp.log</file>
  </logging>

=======
  <visualisation save_vtk="Yes" save_csv="No">
    <vtk_nth_plot> 40 </vtk_nth_plot>
  </visualisation>
>>>>>>> 9395ed34
</ARTSS><|MERGE_RESOLUTION|>--- conflicted
+++ resolved
@@ -98,18 +98,7 @@
     <val> 303.64 </val>
   </initial_conditions>
 
-<<<<<<< HEAD
-  <visualization save_csv="No">
-    <n_plots> 40 </n_plots>
-  </visualization>
-  <logging>
-    <level>DEBUG</level>
-    <file>tmp.log</file>
-  </logging>
-
-=======
   <visualisation save_vtk="Yes" save_csv="No">
     <vtk_nth_plot> 40 </vtk_nth_plot>
   </visualisation>
->>>>>>> 9395ed34
 </ARTSS>