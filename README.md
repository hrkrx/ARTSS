# ARTSS
Accelerated Based Real Time Smoke Simulation

ARTSS is a real-time and prognosis capable CFD code basis simulating buoyancy-driven turbulent smoke spread
based on finite differences and a large eddy simulation turbulence model. The open source code is portable on CPU and GPU and successfully verified using unit, analytical and
semi-analytical tests. It is also successfully validated with scenarios relevant for fire protection.
ARTSS is based on JuROr, which was originally developed within the [ORPHEUS](http://www.orpheus-projekt.de) project
(funded by [BMBF](https://www.bmbf.de/)) by Dr. Anne Küsters.

## Getting Started

### Requirements
The serial CPU version of ARTSS can be compiled on Linux or MacOS systems with very few tools,
whereas the multicore and GPU version needs an OpenACC capable compiler.
Detailed requirements are listed in the table below (general requirements for serial version, specific for multicore and GPU version).

|          | Purpose                                             | Tool     | Version       |
|--------- | --------------------------------------------------- | -------- | --------------|
| General  | Version control system (optional)                   | git      |   >= 2.0      |
|          | Build processor using a compiler-independent method | CMake    |   >= 2.8      |
|          | Compiler fully supporting C++-17 (gcc or clang)     | gcc      |   >= 7.0      |
|          |                                                     | clang    |   >= 8.0      |
|          | Visualization of output                             | vtk      |   >= 5.8      |
|          |                                                     | Paraview |   >= 5.50     |
|          | Testing for consistency of output while developing  | Python   |   >= 3.6      |
| Specific | Compiler fully supporting C++-17 and OpenACC        | PGI      |   >= 19.10    |

### Compiling the Code
Once the code has been checked out and all required software has been installed, JuROr
can be built from the terminal by first running cmake to configure the build, then
running make. The steps are summarized below.  

1. Clone
```
<<<<<<< HEAD
# 1. Clone
git clone --recurse-submodules  https://github.com/FireDynamics/ARTSS
=======
git clone --recurse-submodules  https://github.com/FireDynamics/ARTSS.git
>>>>>>> 82f37ac1
cd ARTSS
```
2. Compiling the code

```
./compile.sh [OPTIONS]
```
*Note: Without options all executables will be compiled using the PGI compiler and CUDA 8.0.*

OPTIONS (selection; show all by using --help flag):
- '-s' -> Compile serial ARTSS version
- '-m' -> Compile multicore ARTSS version
- '-g' -> Compile GPU ARTSS version
- '--jobs [tasks]' -> Specifies  the  number of tasks to run simultaneously (default $(nproc))
- '--gcc' Use GCC as compiler

EXAMPLE:
- Compile serial version of ARTSS using 4 cores and GCC
`./compile.sh -s --jobs 4 --gcc`
- Compile multicore version of ARTSS
`./compile.sh -m`

Extra:
It is also possible to compile ARTSS using a docker file. Instructions and further information can be found in the folder `docker`.


### Arguments
The non PROFILING-version accepts folling parameter provided via command line

| Flag |                                      Purpose                                               | Argument |
| :--: | :----------------------------------------------------------------------------------------- | :------- |
|  -l  | determins the minmal loglevel you will only see messages greater that                      | loglevel |
|  -o  | determins the path for the logfile if not provided it uses './log.txt'. Use '-' for stdout | path     |


loglevel can have following arguments.

| Loglevel | Default |
| :------- | :-----: |
| trace    |         |
| debug    |         |
| info     |    X    |
| warning  |         |
| error    |         |
| critical |         |


#### Examples

Creates `log.txt` if not existing or appends on it. Shows only messages on level info or above
```
../build/bin/artss_serial XML.xml
```

Creates `myfile.txt` if not existing or appends on it. Shows only messages on level info or above
```
../build/bin/artss_serial -o myfile.txt XML.xml
```

Shows even debug messages on stdout
```
../build/bin/artss_serial -l debug -o - XML.xml
```


## Development
If you want to participitate in this project, this section is for you.


### Codingstyle
https://google.github.io/styleguide/cppguide.html

### Development Requirements
These additionals tools can make your live a lot easier.

|     Tool   | Version |                Ref                 |
| :--------- | :-----: | :--------------------------------- |
| cpplint    |         | https://github.com/cpplint/cpplint |
| pre-commit |         | https://pre-commit.com/            |
| spdlog     |         | https://github.com/gabime/spdlog   |

### Code structure
```
ARTSS
│   compile.sh
│   README
│   CMakeLists.txt
│   LICENSE   
│
└───examples
│   # simple examples to demonstrate the capabilities of ARTSS
|
└───src
│   # source code
│
└───tests
│   # files to test individual modules of ARTSS
│  
└───tools
│   # different tools that make your life easier
```

### Authors
* [**Anne Küsters**](https://www.fz-juelich.de/SharedDocs/Personen/IAS/JSC/EN/staff/kuesters_a.html?nn=361682): *Initial work*
* [**Lukas Arnold**](https://www.fz-juelich.de/ias/ias-7/EN/AboutUs/Staff/Current/Arnold_Lukas/main.html): *Contributor* and *Supervisor*
* [**My Linh Würzburger**](https://www.fz-juelich.de/ias/ias-7/EN/AboutUs/Staff/Current/Wuerzburger_My_Linh/main.html?nn=2302136): *Contributor*
* [**Max Böhler**](https://www.fz-juelich.de/ias/ias-7/EN/AboutUs/Staff/Current/Boehler_Max/_node.html)
* Suryanarayana Maddu Kondaiah

<!--
### Arguments
The non PROFILING-version accepts following parameter provided via command line

| Flag  |                                      Purpose                                                | Argument |
| :---: | :------------------------------------------------------------------------------------------ | :------- |
|  -l   | determines the minimal loglevel you will only see messages greater that                     | loglevel |
|  -o   | determines the path for the logfile if not provided it uses './log.txt'. Use '-' for stdout | path     |


loglevel can have following arguments.

| Loglevel | Default |
| :------- | :-----: |
| trace    |         |
| debug    |         |
| info     |    X    |
| warning  |         |
| error    |         |
| critical |         |


#### Examples

Creates `log.txt` if not existing or appends on it. Shows only messages on level info or above
```
../build/bin/artss_serial XML.xml
```

Creates `myfile.txt` if not existing or appends on it. Shows only messages on level info or above
```
../build/bin/artss_serial -o myfile.txt XML.xml
```

Shows even debug messages on stdout
```
../build/bin/artss_serial -l debug -o - XML.xml
```
-->

## Development
If you want to participate in this project, this section is for you.

### Coding style
https://google.github.io/styleguide/cppguide.html

### Development Requirements
These additional tools can make your life a lot easier.

|     Tool   | Version |                Ref                 |
| :--------- | :-----: | :--------------------------------- |
| cpplint    |         | https://github.com/cpplint/cpplint |
| pre-commit |         | https://pre-commit.com/            |
| spdlog     |         | https://github.com/gabime/spdlog   |<|MERGE_RESOLUTION|>--- conflicted
+++ resolved
@@ -32,12 +32,7 @@
 
 1. Clone
 ```
-<<<<<<< HEAD
-# 1. Clone
-git clone --recurse-submodules  https://github.com/FireDynamics/ARTSS
-=======
 git clone --recurse-submodules  https://github.com/FireDynamics/ARTSS.git
->>>>>>> 82f37ac1
 cd ARTSS
 ```
 2. Compiling the code
