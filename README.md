# ARTSS
Accelerator-based Real Time Smoke Simulator

ARTSS is a real-time and prognosis capable CFD code basis simulating buoyancy-driven turbulent smoke spread
based on finite differences and a large eddy simulation turbulence model. The open source code is portable on CPU and GPU and successfully verified using analytical and
semi-analytical tests. It is also successfully validated with scenarios relevant for fire protection.
ARTSS is based on JuROr, which was originally developed within the [ORPHEUS](http://www.orpheus-projekt.de) project
(funded by [BMBF](https://www.bmbf.de/)) by Dr. Anne Küsters.

## Getting Started

### Requirements
The serial CPU version of ARTSS can be compiled on Linux or MacOS systems with very few tools,
whereas the multicore and GPU version needs an OpenACC capable compiler.
Detailed requirements are listed in the table below (general requirements for serial version, specific for multicore and GPU version).

|          | Purpose                                             | Tool     | Version       |
|--------- | --------------------------------------------------- | -------- | --------------|
| General  | Version control system (optional)                   | git      |   >= 2.0      |
|          | Build processor using a compiler-independent method | CMake    |   >= 2.8      |
|          | Compiler fully supporting C++-17 (gcc or clang)     | gcc      |   >= 7.0      |
|          | Visualization of output                             | vtk      |   >= 5.8      |
|          | Testing for consistency of output while developing  | Python   |   >= 3.6      |
| Specific | Compiler fully supporting C++-17 and OpenACC        | PGI      |   >= 19.10    |

### Compiling the Code
Once the code has been checked out and all required software has been installed, JuROr
can be built from the terminal by first running cmake to configure the build, then
running make. The steps are summarized below.  

1. Clone
```
git clone --recurse-submodules  https://github.com/FireDynamics/ARTSS.git
cd ARTSS
```
2. Compiling the code

```
./compile.sh [OPTIONS]
```
*Note: Without options all executables will be compiled using the PGI compiler and CUDA 10.1.*

OPTIONS (selection; show all by using --help flag):
- '-s' -> Compile serial ARTSS version
- '-m' -> Compile multicore ARTSS version
- '-g' -> Compile GPU ARTSS version
- '--jobs [tasks]' -> Specifies  the  number of tasks to run simultaneously (default $(nproc))
- '--gcc' Use GCC as compiler

EXAMPLE:
- Compile serial version of ARTSS using 4 cores and GCC
`./compile.sh -s --jobs 4 --gcc`
- Compile multicore version of ARTSS
`./compile.sh -m`

Extra:
It is also possible to compile ARTSS using a docker file. Instructions and further information can be found in the folder `docker`.


<<<<<<< HEAD
### Arguments
The non PROFILING-version accepts folling parameter provided via command line

| Flag |                                      Purpose                                               | Argument |
| :--: | :----------------------------------------------------------------------------------------- | :------- |
|  -l  | determins the minmal loglevel you will only see messages greater that                      | loglevel |
|  -o  | determins the path for the logfile if not provided it uses './log.txt'. Use '-' for stdout | path     |


loglevel can have following arguments.

| Loglevel | Default |
| :------- | :-----: |
| trace    |         |
| debug    |         |
| info     |    X    |
| warning  |         |
| error    |         |
| critical |         |


#### Examples

Creates `log.txt` if not existing or appends on it. Shows only messages on level info or above
```
../build/bin/artss_serial XML.xml
```

Creates `myfile.txt` if not existing or appends on it. Shows only messages on level info or above
```
../build/bin/artss_serial -o myfile.txt XML.xml
```

Shows even debug messages on stdout
```
../build/bin/artss_serial -l debug -o - XML.xml
```


## Development
If you want to participitate in this project, this section is for you.


### Codingstyle
https://google.github.io/styleguide/cppguide.html

### Development Requirements
These additionals tools can make your live a lot easier.

|     Tool   | Version |                Ref                 |
| :--------- | :-----: | :--------------------------------- |
| cpplint    |         | https://github.com/cpplint/cpplint |
| pre-commit |         | https://pre-commit.com/            |
| spdlog     |         | https://github.com/gabime/spdlog   |

### Code structure
=======
### Code Structure
>>>>>>> 0dd3a6db
```
ARTSS
│   compile.sh
│   README
│   CMakeLists.txt
│   LICENSE   
│
└───examples
│   # simple examples to demonstrate the capabilities of ARTSS
|
└───src
│   # source code
│
└───tests
│   # files to test individual modules of ARTSS
│  
└───tools
│   # different tools that make your life easier
```

### Authors
* [**Anne Küsters**](https://www.fz-juelich.de/SharedDocs/Personen/IAS/JSC/EN/staff/kuesters_a.html?nn=361682): *Initial work*
* [**Lukas Arnold**](https://www.fz-juelich.de/ias/ias-7/EN/AboutUs/Staff/Current/Arnold_Lukas/main.html): *Contributor* and *Supervisor*
* [**My Linh Würzburger**](https://www.fz-juelich.de/ias/ias-7/EN/AboutUs/Staff/Current/Wuerzburger_My_Linh/main.html?nn=2302136): *Contributor*
* [**Max Böhler**](https://www.fz-juelich.de/ias/ias-7/EN/AboutUs/Staff/Current/Boehler_Max/_node.html)
* Suryanarayana Maddu Kondaiah

<!--
### Arguments
The non PROFILING-version accepts following parameter provided via command line

| Flag  |                                      Purpose                                                | Argument |
| :---: | :------------------------------------------------------------------------------------------ | :------- |
|  -l   | determines the minimal loglevel you will only see messages greater that                     | loglevel |
|  -o   | determines the path for the logfile if not provided it uses './log.txt'. Use '-' for stdout | path     |


loglevel can have following arguments.

| Loglevel | Default |
| :------- | :-----: |
| trace    |         |
| debug    |         |
| info     |    X    |
| warning  |         |
| error    |         |
| critical |         |


#### Examples

Creates `log.txt` if not existing or appends on it. Shows only messages on level info or above
```
../build/bin/artss_serial XML.xml
```

Creates `myfile.txt` if not existing or appends on it. Shows only messages on level info or above
```
../build/bin/artss_serial -o myfile.txt XML.xml
```

Shows even debug messages on stdout
```
../build/bin/artss_serial -l debug -o - XML.xml
```
-->

## Development
If you want to participate in this project, this section is for you.

### Coding style
https://google.github.io/styleguide/cppguide.html

### Development Requirements
These additional tools can make your life a lot easier.

|     Tool   | Version |                Ref                 |
| :--------- | :-----: | :--------------------------------- |
| cpplint    |         | https://github.com/cpplint/cpplint |
| pre-commit |         | https://pre-commit.com/            |
| spdlog     |         | https://github.com/gabime/spdlog   |<|MERGE_RESOLUTION|>--- conflicted
+++ resolved
@@ -30,7 +30,7 @@
 
 1. Clone
 ```
-git clone --recurse-submodules  https://github.com/FireDynamics/ARTSS.git
+git clone https://github.com/FireDynamics/ARTSS.git
 cd ARTSS
 ```
 2. Compiling the code
@@ -57,66 +57,7 @@
 It is also possible to compile ARTSS using a docker file. Instructions and further information can be found in the folder `docker`.
 
 
-<<<<<<< HEAD
-### Arguments
-The non PROFILING-version accepts folling parameter provided via command line
-
-| Flag |                                      Purpose                                               | Argument |
-| :--: | :----------------------------------------------------------------------------------------- | :------- |
-|  -l  | determins the minmal loglevel you will only see messages greater that                      | loglevel |
-|  -o  | determins the path for the logfile if not provided it uses './log.txt'. Use '-' for stdout | path     |
-
-
-loglevel can have following arguments.
-
-| Loglevel | Default |
-| :------- | :-----: |
-| trace    |         |
-| debug    |         |
-| info     |    X    |
-| warning  |         |
-| error    |         |
-| critical |         |
-
-
-#### Examples
-
-Creates `log.txt` if not existing or appends on it. Shows only messages on level info or above
-```
-../build/bin/artss_serial XML.xml
-```
-
-Creates `myfile.txt` if not existing or appends on it. Shows only messages on level info or above
-```
-../build/bin/artss_serial -o myfile.txt XML.xml
-```
-
-Shows even debug messages on stdout
-```
-../build/bin/artss_serial -l debug -o - XML.xml
-```
-
-
-## Development
-If you want to participitate in this project, this section is for you.
-
-
-### Codingstyle
-https://google.github.io/styleguide/cppguide.html
-
-### Development Requirements
-These additionals tools can make your live a lot easier.
-
-|     Tool   | Version |                Ref                 |
-| :--------- | :-----: | :--------------------------------- |
-| cpplint    |         | https://github.com/cpplint/cpplint |
-| pre-commit |         | https://pre-commit.com/            |
-| spdlog     |         | https://github.com/gabime/spdlog   |
-
-### Code structure
-=======
 ### Code Structure
->>>>>>> 0dd3a6db
 ```
 ARTSS
 │   compile.sh
@@ -137,64 +78,9 @@
 │   # different tools that make your life easier
 ```
 
-### Authors
+## Authors
 * [**Anne Küsters**](https://www.fz-juelich.de/SharedDocs/Personen/IAS/JSC/EN/staff/kuesters_a.html?nn=361682): *Initial work*
 * [**Lukas Arnold**](https://www.fz-juelich.de/ias/ias-7/EN/AboutUs/Staff/Current/Arnold_Lukas/main.html): *Contributor* and *Supervisor*
 * [**My Linh Würzburger**](https://www.fz-juelich.de/ias/ias-7/EN/AboutUs/Staff/Current/Wuerzburger_My_Linh/main.html?nn=2302136): *Contributor*
 * [**Max Böhler**](https://www.fz-juelich.de/ias/ias-7/EN/AboutUs/Staff/Current/Boehler_Max/_node.html)
-* Suryanarayana Maddu Kondaiah
-
-<!--
-### Arguments
-The non PROFILING-version accepts following parameter provided via command line
-
-| Flag  |                                      Purpose                                                | Argument |
-| :---: | :------------------------------------------------------------------------------------------ | :------- |
-|  -l   | determines the minimal loglevel you will only see messages greater that                     | loglevel |
-|  -o   | determines the path for the logfile if not provided it uses './log.txt'. Use '-' for stdout | path     |
-
-
-loglevel can have following arguments.
-
-| Loglevel | Default |
-| :------- | :-----: |
-| trace    |         |
-| debug    |         |
-| info     |    X    |
-| warning  |         |
-| error    |         |
-| critical |         |
-
-
-#### Examples
-
-Creates `log.txt` if not existing or appends on it. Shows only messages on level info or above
-```
-../build/bin/artss_serial XML.xml
-```
-
-Creates `myfile.txt` if not existing or appends on it. Shows only messages on level info or above
-```
-../build/bin/artss_serial -o myfile.txt XML.xml
-```
-
-Shows even debug messages on stdout
-```
-../build/bin/artss_serial -l debug -o - XML.xml
-```
--->
-
-## Development
-If you want to participate in this project, this section is for you.
-
-### Coding style
-https://google.github.io/styleguide/cppguide.html
-
-### Development Requirements
-These additional tools can make your life a lot easier.
-
-|     Tool   | Version |                Ref                 |
-| :--------- | :-----: | :--------------------------------- |
-| cpplint    |         | https://github.com/cpplint/cpplint |
-| pre-commit |         | https://pre-commit.com/            |
-| spdlog     |         | https://github.com/gabime/spdlog   |+* Suryanarayana Maddu Kondaiah