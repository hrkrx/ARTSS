# ARTSS
Accelerated Based Real Time Smoke Simulation

ARTSS is a real-time and prognosis capable CFD code basis simulating buoyancy-driven turbulent smoke spread
based on finite differences and a large eddy simulation turbulence model. The open source code is portable on CPU and GPU and successfully verified using unit, analytical and
semi-analytical tests. It is also successfully validated with scenarios relevant for fire protection.
ARTSS is based on JuROr, which was originally developed within the [ORPHEUS](http://www.orpheus-projekt.de) project
(funded through the [BMBF](https://www.bmbf.de/)) by Dr. Anne Küsters.

## Getting Started

### Requirements
The serial CPU version of ARTSS can be compiled on Linux or MacOS systems with very few tools,
whereas the multicore and GPU version need an OpenACC capable compiler.
Detailed requirements are listed in the table below (general requirements for serial version, specific for multicore and GPU version).

|          | Purpose                                             | Tool     | Version       |
|--------- | --------------------------------------------------- | -------- | --------------|
| General  | Version control system to obtain the source code    | git      |   >= 2.0      |
|          | Build processor using a compiler-independent method | CMake    |   >= 2.8      |
|          | Compiler fully supporting C++-17                    | gcc      |   >= 7.0      |
|          |                                                     | clang    |   >= 8.0      |
|          | Visualization of output                             | vtk      |   >= 5.8      |
|          |                                                     | Paraview/|   VisIT       |
<<<<<<< HEAD
|          | Testing for consistency of output while developing  | python   |   >= 3.6      |
| Specific | Compiler fully supporting C++-17 and OpenACC        | PGI      |   >= 19.10    |

### Compiling the Code
Once the code has been checked out and all required software has been loaded, JuROr
can be built from the terminal by first running cmake to configure the build, then
running make. The steps are summarized below.  

```
# 1. Clone
git clone https://github.com/FireDynamics/ARTSS.git
cd ARTSS

# 2. Compiling the code
./compile.sh [OPTIONS]

OPTIONS (selection; show all by using --help flag):
- '-s' -> Compile serial ARTSS version
- '-m' -> Compile multicore ARTSS version
- '-g' -> Compile GPU ARTSS version
- '--jobs [tasks]' -> Specifies  the  number of tasks to run simultaneously (default $(nproc))
- '--gcc' Use GCC as compiler

EXAMPLE:
- Compile serial version of ARTSS using 4 cores and GCC
'./compile.sh -s --jobs 4 --gcc'
- Compile multicore version of ARTSS
'./compile.sh -m'

Extra:
It is also possible to compile ARTSS using a docker file. Instructions and further information can be found in the folder `docker`.
```

### Code structure
```
ARTSS
│   compile.sh
│   README
│   CMakeLists.txt
│   LICENSE   
│
└───examples
│   # simple examples to demonstrate the capabilities of ARTSS
|
└───src
│   # source code
│
└───tests
│   # files to test individual modules of ARTSS
│  
└───tools
│   # different tools that make your life easier
```

## Authors
* [**Anne Küsters**](https://www.fz-juelich.de/SharedDocs/Personen/IAS/JSC/EN/staff/kuesters_a.html?nn=361682): *Initial work*
* [**Lukas Arnold**](https://www.fz-juelich.de/ias/ias-7/EN/AboutUs/Staff/Current/Arnold_Lukas/main.html): *Contributor* and *Supervisor*
* [**My Linh Würzburger**](https://www.fz-juelich.de/ias/ias-7/EN/AboutUs/Staff/Current/Wuerzburger_My_Linh/main.html?nn=2302136): *Contributor*
* [**Max Böhler**](https://www.fz-juelich.de/ias/ias-7/EN/AboutUs/Staff/Current/Boehler_Max/_node.html)
* Suryanarayana Maddu Kondaiah
=======
|          | Testing for consistency of output while developing  | python   |   >= 2.7      |
| Specific | Compiler fully supporting C++-11 and OpenACC        | PGI      |   >=17.3/17.4 |
|          | Profiling (using NVTX)                              | CUDA     |   >= 8.0      |


### cloning
```
git clone --recurse-submodules  https://github.com/FireDynamics/ARTSS
```

### Arguments
The non PROFILING-version accepts folling parameter provided via command line

| Flag |                                      Purpose                                               | Argument |
| :--: | :----------------------------------------------------------------------------------------- | :------- |
|  -l  | determins the minmal loglevel you will only see messages greater that                      | loglevel |
|  -o  | determins the path for the logfile if not provided it uses './log.txt'. Use '-' for stdout | path     |


loglevel can have following arguments.

| Loglevel | Default |
| :------- | :-----: |
| trace    |         |
| debug    |         |
| info     |    X    |
| warning  |         |
| error    |         |
| critical |         |


#### Examples

Creates `log.txt` if not existing or appends on it. Shows only messages on level info or above
```
../build/bin/artss_serial XML.xml
```

Creates `myfile.txt` if not existing or appends on it. Shows only messages on level info or above
```
../build/bin/artss_serial -o myfile.txt XML.xml
```

Shows even debug messages on stdout
```
../build/bin/artss_serial -l debug -o - XML.xml
```


## Development
If you want to participitate in this project, this section is for you.

### Codingstyle
https://google.github.io/styleguide/cppguide.html

### Development Requirements
These additionals tools can make your live a lot easier.

|     Tool   | Version |                Ref                 |
| :--------- | :-----: | :--------------------------------- |
| cpplint    |         | https://github.com/cpplint/cpplint |
| pre-commit |         | https://pre-commit.com/            |
| spdlog     |         | https://github.com/gabime/spdlog   |
>>>>>>> 130bd15f
<|MERGE_RESOLUTION|>--- conflicted
+++ resolved
@@ -22,7 +22,6 @@
 |          |                                                     | clang    |   >= 8.0      |
 |          | Visualization of output                             | vtk      |   >= 5.8      |
 |          |                                                     | Paraview/|   VisIT       |
-<<<<<<< HEAD
 |          | Testing for consistency of output while developing  | python   |   >= 3.6      |
 | Specific | Compiler fully supporting C++-17 and OpenACC        | PGI      |   >= 19.10    |
 
@@ -33,7 +32,7 @@
 
 ```
 # 1. Clone
-git clone https://github.com/FireDynamics/ARTSS.git
+git clone --recurse-submodules  https://github.com/FireDynamics/ARTSS
 cd ARTSS
 
 # 2. Compiling the code
@@ -54,44 +53,6 @@
 
 Extra:
 It is also possible to compile ARTSS using a docker file. Instructions and further information can be found in the folder `docker`.
-```
-
-### Code structure
-```
-ARTSS
-│   compile.sh
-│   README
-│   CMakeLists.txt
-│   LICENSE   
-│
-└───examples
-│   # simple examples to demonstrate the capabilities of ARTSS
-|
-└───src
-│   # source code
-│
-└───tests
-│   # files to test individual modules of ARTSS
-│  
-└───tools
-│   # different tools that make your life easier
-```
-
-## Authors
-* [**Anne Küsters**](https://www.fz-juelich.de/SharedDocs/Personen/IAS/JSC/EN/staff/kuesters_a.html?nn=361682): *Initial work*
-* [**Lukas Arnold**](https://www.fz-juelich.de/ias/ias-7/EN/AboutUs/Staff/Current/Arnold_Lukas/main.html): *Contributor* and *Supervisor*
-* [**My Linh Würzburger**](https://www.fz-juelich.de/ias/ias-7/EN/AboutUs/Staff/Current/Wuerzburger_My_Linh/main.html?nn=2302136): *Contributor*
-* [**Max Böhler**](https://www.fz-juelich.de/ias/ias-7/EN/AboutUs/Staff/Current/Boehler_Max/_node.html)
-* Suryanarayana Maddu Kondaiah
-=======
-|          | Testing for consistency of output while developing  | python   |   >= 2.7      |
-| Specific | Compiler fully supporting C++-11 and OpenACC        | PGI      |   >=17.3/17.4 |
-|          | Profiling (using NVTX)                              | CUDA     |   >= 8.0      |
-
-
-### cloning
-```
-git clone --recurse-submodules  https://github.com/FireDynamics/ARTSS
 ```
 
 ### Arguments
@@ -136,6 +97,7 @@
 ## Development
 If you want to participitate in this project, this section is for you.
 
+
 ### Codingstyle
 https://google.github.io/styleguide/cppguide.html
 
@@ -147,4 +109,31 @@
 | cpplint    |         | https://github.com/cpplint/cpplint |
 | pre-commit |         | https://pre-commit.com/            |
 | spdlog     |         | https://github.com/gabime/spdlog   |
->>>>>>> 130bd15f
+
+### Code structure
+```
+ARTSS
+│   compile.sh
+│   README
+│   CMakeLists.txt
+│   LICENSE   
+│
+└───examples
+│   # simple examples to demonstrate the capabilities of ARTSS
+|
+└───src
+│   # source code
+│
+└───tests
+│   # files to test individual modules of ARTSS
+│  
+└───tools
+│   # different tools that make your life easier
+```
+
+### Authors
+* [**Anne Küsters**](https://www.fz-juelich.de/SharedDocs/Personen/IAS/JSC/EN/staff/kuesters_a.html?nn=361682): *Initial work*
+* [**Lukas Arnold**](https://www.fz-juelich.de/ias/ias-7/EN/AboutUs/Staff/Current/Arnold_Lukas/main.html): *Contributor* and *Supervisor*
+* [**My Linh Würzburger**](https://www.fz-juelich.de/ias/ias-7/EN/AboutUs/Staff/Current/Wuerzburger_My_Linh/main.html?nn=2302136): *Contributor*
+* [**Max Böhler**](https://www.fz-juelich.de/ias/ias-7/EN/AboutUs/Staff/Current/Boehler_Max/_node.html)
+* Suryanarayana Maddu Kondaiah