#!/usr/bin/env bash
#create test cases
function create_testcases {
  if [ $ADV -eq 1 ];
  then
    ####################Advection####################
    NAMEVALUES[$INDEX]=Advection
    FPATHVALUES[$INDEX]=tests/advection
    NAME=${NAMEVALUES[$INDEX]}
    BUILDER[$INDEX]="./xml-builder.sh --advection --tend 2.0 --dt 0.001 --advectiontype SemiLagrangian --solavail Yes  --xstart 0. --xend 2.0 --ystart 0. --yend 2.0 --zstart 0. --zend 1.0 --nx 40 --ny 40 --nz 1 --vtkplots 200"
    echo "  <boundaries>
    <boundary field=\"u,v,w\" patch=\"front,back,left,right,bottom,top\" type=\"dirichlet\" value=\"0.0\" />
  </boundaries>" > "${NAME}_${BFILEVAL}"
    echo "  <initial_conditions usr_fct = \"GaussBubble\"  random = \"No\">  <!-- Gaussian function  -->
    <u_lin> 0.5 </u_lin>      <!-- x-velocity in linear case  -->
    <v_lin> 0.5 </v_lin>      <!-- y-velocity in linear case  -->
    <w_lin> 0.25 </w_lin>     <!-- z-velocity in linear case  -->
    <xshift> 1.025 </xshift>  <!-- xshift of Gauss Bubble in domain  -->
    <yshift> 1.025 </yshift>  <!-- yshift of Gauss Bubble in domain  -->
    <zshift> 0.5 </zshift>    <!-- zshift of Gauss Bubble in domain  -->
    <l> 0.03125 </l>          <!-- sigma in Gaussian -->
  </initial_conditions>" > "${NAME}_${IFILEVAL}"
    ((INDEX++))
  fi
  if [ $BUR -eq 1 ]
  then
    ####################Burgers####################
    NAMEVALUES[$INDEX]=Burgers
    FPATHVALUES[$INDEX]=tests/burgers
    NAME=${NAMEVALUES[$INDEX]}
    BUILDER[$INDEX]="./xml-builder.sh --burgers --tend 1.0 --dt 0.01 --nu 0.1 --diffusiontype Jacobi --advectiontype SemiLagrangian --solavail Yes  --xstart -3.1415926536 --xend 3.1415926536 --ystart -3.1415926536 --yend 3.1415926536 --zstart -3.1415926536 --zend 3.1415926536 --nx 40 --ny 40 --nz 1 --vtkplots 10"
    echo "  <boundaries>
    <boundary field=\"u,v,w\" patch=\"front,back,left,right,bottom,top\" type=\"periodic\" value=\"0.0\" />
  </boundaries>" > ${NAME}_$BFILEVAL
    echo "  <initial_conditions usr_fct = \"ExpSinusSum\" random = \"No\">     <!-- product of exponential and sinuses exp*sin*sin*sin -->
  </initial_conditions>" > ${NAME}_$IFILEVAL
    ((INDEX++))
  fi
  if [ $DIFF -eq 1 ]
  then
    ####################Diffusion####################
    NAMEVALUES[$INDEX]=Diffusion
    FPATHVALUES[$INDEX]=tests/diffusion
    NAME=${NAMEVALUES[$INDEX]}
    BUILDER[$INDEX]="./xml-builder.sh --diffusion --tend 1.0 --dt 0.0125 --nu 0.001 --diffusiontype Jacobi --solavail Yes  --xstart 0. --xend 2.0 --ystart 0. --yend 2.0 --zstart 0. --zend 1.0 --nx 40 --ny 40 --nz 1 --vtkplots 8"
    echo "  <boundaries>
    <boundary field=\"u,v,w\" patch=\"front,back,left,right,bottom,top\" type=\"dirichlet\" value=\"0.0\" />
  </boundaries>" > ${NAME}_$BFILEVAL
    echo "  <initial_conditions usr_fct = \"ExpSinusProd\"  random = \"No\">     <!-- product of exponential and sinuses exp*sin*sin*sin -->
    <l> 2.5 </l>                              <!-- wavelength -->
  </initial_conditions>" > ${NAME}_$IFILEVAL
    ((INDEX++))
    ####################Diffusion Hat####################
    NAMEVALUES[$INDEX]=Diffusion_Hat
    FPATHVALUES[$INDEX]=tests/diffusion/hat
    NAME=${NAMEVALUES[$INDEX]}
    BUILDER[$INDEX]="./xml-builder.sh --diffusion --tend 1.0 --dt 0.02 --nu 0.05 --diffusiontype Jacobi --solavail No  --xstart 0. --xend 2. --ystart 0. --yend 2. --zstart 0. --zend 2. --nx 32 --ny 32 --nz 32 --vtkplots 5"
    echo "  <boundaries>
    <boundary field=\"u,v,w\" patch=\"front,back,bottom,top,left,right\" type=\"dirichlet\" value=\"1.0\" />
  </boundaries>" > ${NAME}_$BFILEVAL
    echo "  <initial_conditions usr_fct = \"Hat\"  random = \"No\">     <!-- 2 in [0.5;1.0]^3, 1 elsewhere -->
    <x1> 0.5 </x1>
    <x2> 1.0 </x2>
    <y1> 0.5 </y1>
    <y2> 1.0 </y2>
    <z1> 0.5 </z1>
    <z2> 1.0 </z2>
    <val_in> 2.0 </val_in>
    <val_out> 1.0 </val_out>
  </initial_conditions>" > ${NAME}_$IFILEVAL
    ((INDEX++))
  fi
  if [ $DIFFT -eq 1 ]
  then
    ####################DiffusionTurb####################
    NAMEVALUES[$INDEX]=DiffusionTurb
    FPATHVALUES[$INDEX]=tests/diffusionTurb
    NAME=${NAMEVALUES[$INDEX]}
    BUILDER[$INDEX]="./xml-builder.sh --diffturb --tend 1.0 --dt 0.0125 --nu 0.001 --diffusiontype Jacobi --turbulencetype ConstSmagorinsky --cs 0.2 --solavail No  --xstart 0. --xend 2.0 --ystart 0. --yend 2.0 --zstart 0. --zend 1.0 --nx 40 --ny 40 --nz 1 --vtkplots 8"
    echo "  <boundaries>
    <boundary field=\"u,v,w\" patch=\"front,back,left,right,bottom,top\" type=\"dirichlet\" value=\"0.0\" />
  </boundaries>" > ${NAME}_$BFILEVAL
    echo "  <initial_conditions usr_fct = \"ExpSinusProd\"  random = \"No\">     <!-- product of exponential and sinuses exp*sin*sin*sin -->
    <l> 2.5 </l>                              <!-- wavelength -->
  </initial_conditions>" > ${NAME}_$IFILEVAL
    ((INDEX++))
  fi
  if [ $NS -eq 1 ]
  then
    ####################NavierStokes CavityFlow####################
    NAMEVALUES[$INDEX]=NavierStokesCavity
    FPATHVALUES[$INDEX]=tests/navierStokes/cavityFlow
    NAME=${NAMEVALUES[$INDEX]}
    BUILDER[$INDEX]="./xml-builder.sh --ns --tend 0.5 --dt 0.001 --nu 0.1 --advectiontype SemiLagrangian --diffusiontype Jacobi  --sourcetype ExplicitEuler --forcefct Zero --forcedir xyz --pressuretype VCycleMG --nlevel 4 --ncycle 2 --maxiter 50 --pressurediffusiontype Jacobi --solavail No  --xstart 0. --xend 2. --ystart 0. --yend 2. --zstart 0. --zend 2. --nx 40 --ny 40 --nz 1 --vtkplots 50"
    echo "  <boundaries>
    <boundary field=\"u\" patch=\"top\" type=\"dirichlet\" value=\"1.0\" />
    <boundary field=\"u\" patch=\"front,back,left,right,bottom\" type=\"dirichlet\" value=\"0.0\" />
    <boundary field=\"v,w\" patch=\"front,back,left,right,bottom,top\" type=\"dirichlet\" value=\"0.0\" />
    <boundary field=\"p\" patch=\"top\" type=\"dirichlet\" value=\"0.0\" />
    <boundary field=\"p\" patch=\"front,back,left,right,bottom\" type=\"neumann\" value=\"0.0\" />
  </boundaries>" > ${NAME}_$BFILEVAL
    echo "  <initial_conditions usr_fct = \"Zero\"  random = \"No\">
  </initial_conditions>" > ${NAME}_$IFILEVAL
    ((INDEX++))

    ####################NavierStokes ChannelFlow####################
    NAMEVALUES[$INDEX]=NavierStokesChannel
    FPATHVALUES[$INDEX]=tests/navierStokes/channelFlow
    NAME=${NAMEVALUES[$INDEX]}
    BUILDER[$INDEX]="./xml-builder.sh --ns --tend 10. --dt 0.01 --nu 0.1 --advectiontype SemiLagrangian --diffusiontype Jacobi --pressuretype VCycleMG --nlevel 4 --ncycle 2 --maxiter 100 --pressurediffusiontype Jacobi --solavail No  --xstart 0. --xend 2. --ystart 0. --yend 2. --zstart 0. --zend 2. --nx 40 --ny 40 --nz 1 --vtkplots 20"
    echo "  <boundaries>
    <boundary field=\"u,v,w\" patch=\"left,right\" type=\"periodic\" value=\"0.0\" />
    <boundary field=\"u,v,w\" patch=\"front,back,bottom,top\" type=\"dirichlet\" value=\"0.0\" />
    <boundary field=\"p\" patch=\"left,right\" type=\"periodic\" value=\"0.0\" />
    <boundary field=\"p\" patch=\"front,back,bottom,top\" type=\"neumann\" value=\"0.0\" />
  </boundaries>" > ${NAME}_$BFILEVAL
    echo "  <initial_conditions usr_fct = \"Zero\"  random = \"No\">
  </initial_conditions>" > ${NAME}_$IFILEVAL
    echo "  <source type = \"ExplicitEuler\" force_fct=\"Uniform\" dir = \"x\"> <!--Direction of force (x,y,z or combinations xy,xz,yz, xyz)     -->
    <val_x> 1. </val_x>
    <val_y> 0. </val_y>
    <val_z> 0. </val_z>
  </source>" > ${NAME}_$SFILEVAL
    ((INDEX++))

    ####################NavierStokes McDermott####################
    NAMEVALUES[$INDEX]=NavierStokesMcDermott
    FPATHVALUES[$INDEX]=tests/navierStokes/mcDermott
    NAME=${NAMEVALUES[$INDEX]}
    BUILDER[$INDEX]="./xml-builder.sh --ns --tend 6.2831853072 --dt 0.01 --nu 0.1 --beta 0. --advectiontype SemiLagrangian --diffusiontype Jacobi  --sourcetype ExplicitEuler --forcefct Zero --forcedir xyz --pressuretype VCycleMG --nlevel 4 --ncycle 2 --pressurediffusiontype Jacobi --solavail Yes  --xstart 0. --xend 6.2831853072 --ystart 0. --yend 6.2831853072 --zstart 0. --zend 6.2831853072 --nx 64 --ny 64 --nz 1 --vtkplots 63"
    echo "  <boundaries>
    <boundary field=\"u,v,w\" patch=\"front,back,left,right,bottom,top\" type=\"periodic\" value=\"0.0\" />
    <boundary field=\"p\" patch=\"front,back,left,right,bottom,top\" type=\"periodic\" value=\"0.0\" />
  </boundaries>" > ${NAME}_$BFILEVAL
    echo "  <initial_conditions usr_fct = \"McDermott\" random = \"No\">
    <A> 2 </A>
  </initial_conditions>" > ${NAME}_$IFILEVAL
    ((INDEX++))

    ####################NavierStokes Vortex####################
    NAMEVALUES[$INDEX]=NavierStokesVortex
    FPATHVALUES[$INDEX]=tests/navierStokes/vortex
    NAME=${NAMEVALUES[$INDEX]}
    BUILDER[$INDEX]="./xml-builder.sh --ns --tend 1.0 --dt 0.01 --nu 0. --advectiontype SemiLagrangian --diffusiontype Jacobi  --sourcetype ExplicitEuler --forcefct Zero --forcedir xyz --pressuretype VCycleMG --nlevel 4 --ncycle 2 --pressurediffusiontype Jacobi --solavail Yes  --xstart -0.1556 --xend 0.1556 --ystart -0.1556 --yend 0.1556 --zstart -0.1556 --zend 0.1556 --nx 64 --ny 64 --nz 1"
    echo "  <boundaries>
    <boundary field=\"u,v,w\" patch=\"front,back,left,right,bottom,top\" type=\"periodic\" value=\"0.0\" />
    <boundary field=\"p\" patch=\"front,back,left,right,bottom,top\" type=\"periodic\" value=\"0.0\" />
  </boundaries>" > ${NAME}_$BFILEVAL
    echo "  <initial_conditions usr_fct = \"Vortex\"  random = \"No\">
    <u_lin> 0.1 </u_lin>
    <v_lin> 0 </v_lin>
    <w_lin> 0 </w_lin>
    <pa> 0. </pa>
    <rhoa> 1. </rhoa>
  </initial_conditions>" > ${NAME}_$IFILEVAL
    ((INDEX++))
  fi
  if [ $NSTe -eq 1 ]
  then
    ####################NavierStokesTemp Dissipation####################
    NAMEVALUES[$INDEX]=Dissipation
    FPATHVALUES[$INDEX]=tests/dissipation
    NAME=${NAMEVALUES[$INDEX]}
    BUILDER[$INDEX]="./xml-builder.sh --nstemp --tend 10. --dt 0.001 --nu 0. --beta 0. --kappa 0. --advectiontype SemiLagrangian --diffusiontype Jacobi --pressuretype VCycleMG --nlevel 4 --ncycle 2 --maxcycle 4 --maxsolve 5 --pressurediffusiontype Jacobi --forcefct Zero --forcedir xyz --tempadvtype SemiLagrangian --tempdifftype Jacobi --tempsourcefct Zero --solavail No  --xstart 0. --xend 1. --ystart 0. --yend 1. --zstart 0. --zend 1. --nx 64 --ny 64 --nz 1 --vtkplots 200"
    echo "  <boundaries>
    <boundary field=\"w\" patch=\"front,back,left,right,bottom,top\" type=\"dirichlet\" value=\"0.0\" />
    <boundary field=\"u,v\" patch=\"left,right,bottom,top\" type=\"dirichlet\" value=\"2.0\" />
    <boundary field=\"u,v\" patch=\"front,back\" type=\"dirichlet\" value=\"0.0\" />
    <boundary field=\"p\" patch=\"front,back,left,right,bottom,top\" type=\"neumann\" value=\"0.0\" />
    <boundary field=\"T\" patch=\"left,top\" type=\"dirichlet\" value=\"373.14\" />
    <boundary field=\"T\" patch=\"right,bottom\" type=\"dirichlet\" value=\"273.14\" />
    <boundary field=\"T\" patch=\"front,back\" type=\"neumann\" value=\"0.0\" />
  </boundaries>" > ${NAME}_$BFILEVAL
    echo "  <initial_conditions usr_fct = \"Drift\"  random = \"No\">  <!-- Drift function  -->
    <u_lin> 2. </u_lin>  <!-- x-velocity in linear case  -->
    <v_lin> 2. </v_lin>  <!-- y-velocity in linear case  -->
    <w_lin> 0. </w_lin>  <!-- z-velocity in linear case  -->
    <pa> 0. </pa>
  </initial_conditions>" > ${NAME}_$IFILEVAL
    echo "    <source type = \"ExplicitEuler\" temp_fct = \"Zero\" dissipation=\"No\">
    </source>" > ${NAME}_$TSFILEVAL
    ((INDEX++))

    ####################NavierStokesTemp MMS####################
    NAMEVALUES[$INDEX]=NavierStokesTempBuoyancyMMS
    FPATHVALUES[$INDEX]=tests/navierStokesTemp/mms
    NAME=${NAMEVALUES[$INDEX]}
    BUILDER[$INDEX]="./xml-builder.sh --nstemp --tend 1.0 --dt 0.005 --nu 0.05 --beta 1. --g -9.81 --kappa 0.05 --advectiontype SemiLagrangian --diffusiontype Jacobi --pressuretype VCycleMG --nlevel 4 --ncycle 2 --pressurediffusiontype Jacobi --tempadvtype SemiLagrangian --tempdifftype Jacobi --solavail Yes  --xstart -2. --xend 2. --ystart -2. --yend 2. --zstart -2. --zend 2. --nx 64 --ny 64 --nz 1 --forcefct Buoyancy --forcedir y --tempsourcefct BuoyancyST_MMS --vtkplots 20"
    echo "  <boundaries>
    <boundary field=\"u,v,w\" patch=\"front,back,left,right,bottom,top\" type=\"periodic\" value=\"0.0\" />
    <boundary field=\"p\" patch=\"front,back,left,right,bottom,top\" type=\"periodic\" value=\"0.0\" />
    <boundary field=\"T\" patch=\"front,back,left,right,bottom,top\" type=\"periodic\" value=\"0.0\" />
  </boundaries>" > ${NAME}_$BFILEVAL
    echo "  <initial_conditions usr_fct = \"BuoyancyMMS\"  random = \"No\">
    <rhoa> 1. </rhoa>
  </initial_conditions>" > ${NAME}_$IFILEVAL
    echo "    <source type = \"ExplicitEuler\" temp_fct = \"BuoyancyST_MMS\" dissipation=\"No\">
    </source>" > ${NAME}_$TSFILEVAL
    ((INDEX++))
  fi
  if [ $NSTT -eq 1 ]
  then
    ####################NavierStokesTempTurb Adaption####################
    NAMEVALUES[$INDEX]=NavierStokesTempTurbAdaption
    FPATHVALUES[$INDEX]=tests/navierStokesTempTurb/dynamicBoundaries
    NAME=${NAMEVALUES[$INDEX]}
    BUILDER[$INDEX]="./xml-builder.sh --nstempturb --tend 35. --dt 0.1 --nu 2.44139e-05 --beta 3.28e-3 --g -9.81 --kappa 3.31e-5 --advectiontype SemiLagrangian --diffusiontype Jacobi --turbulencetype ConstSmagorinsky --cs 0.2 --pressuretype VCycleMG --nlevel 6 --ncycle 2 --pressurediffusiontype Jacobi --tempadvtype SemiLagrangian --tempdifftype Jacobi --prt 0.5 --solavail No  --xstartp 0. --xendp 128. --xstartc 26. --xendc 34. --ystart -3. --yend 3. --zstart -4. --zend 4. --nx 64 --ny 16 --nz 32 --vtkplots 35"
    echo "  <boundaries>
    <boundary field=\"u,v,w\" patch=\"front,back,bottom,top\" type=\"dirichlet\" value=\"0.0\" />
    <boundary field=\"u,v,w\" patch=\"left,right\" type=\"neumann\" value=\"0.0\" />
    <boundary field=\"p\" patch=\"front,back,bottom,top\" type=\"neumann\" value=\"0.0\" />
    <boundary field=\"p\" patch=\"left,right\" type=\"dirichlet\" value=\"0.0\" />
    <boundary field=\"T\" patch=\"front,back,bottom,top,left,right\" type=\"neumann\" value=\"0.0\" />
  </boundaries>" > ${NAME}_$BFILEVAL
    echo "  <initial_conditions usr_fct = \"LayersT\" dir=\"y\" random = \"No\">     <!-- Layers  -->
    <n_layers> 5 </n_layers>
    <border_1> -1.8 </border_1>  <!-- at cell face -->
    <border_2> -0.6 </border_2>  <!-- at cell face -->
    <border_3>  0.6 </border_3>  <!-- at cell face -->
    <border_4>  1.8 </border_4>  <!-- at cell face -->
    <value_1> 303.64 </value_1>
    <value_2> 304.04 </value_2>
    <value_3> 305.24 </value_3>
    <value_4> 308.84 </value_4>
    <value_5> 310.54 </value_5>
  </initial_conditions>" > ${NAME}_$IFILEVAL
    echo "   <source type = \"ExplicitEuler\" force_fct=\"Buoyancy\" dir = \"y\"> <!--Direction of force (x,y,z or combinations xy,xz,yz, xyz) -->
    </source>" > ${NAME}_$SFILEVAL
    echo "      <source type = \"ExplicitEuler\" temp_fct = \"GaussST\" ramp_fct=\"RampTanh\" dissipation=\"No\">
        <HRR> 25000. </HRR>     <!-- Total heat release rate (in kW) -->
        <cp> 1.023415823 </cp>  <!-- specific heat capacity (in kJ/kgK)-->
        <x0> 30.  </x0>
        <y0> -3. </y0>
        <z0> 0. </z0>
        <sigmax> 1.0 </sigmax>
        <sigmay> 1.5 </sigmay>
        <sigmaz> 1.0 </sigmaz>
        <tau> 5. </tau>
      </source>" > ${NAME}_$TSFILEVAL
    echo "  <adaption dynamic=\"Yes\" data_extraction=\"No\">
    <class name=\"Layers\">
      <buffer> 14 </buffer>
      <check_value> 335 </check_value>
      <timestep> 1 </timestep>
      <expansion_size> 1 </expansion_size>
    </class>
    <data_extraction>
      <before enabled=\"No\"> 2.7 </before>
      <after enabled=\"No\"> </after>
      <endresult enabled=\"No\"> </endresult>
      <time_measuring enabled=\"No\"> </time_measuring>
    </data_extraction>
  </adaption>" > ${NAME}_$AFILEVAL
    ((INDEX++))
    ####################NavierStokesTempTurb MMS####################
    NAMEVALUES[$INDEX]=NavierStokesTempTurbBuoyancyMMS
    FPATHVALUES[$INDEX]=tests/navierStokesTempTurb/mms
    NAME=${NAMEVALUES[$INDEX]}
    BUILDER[$INDEX]="./xml-builder.sh --nstempturb --tend 1.0 --dt 0.005 --nu 0.05 --beta 1. --g -9.81 --kappa 0.05 --advectiontype SemiLagrangian --diffusiontype Jacobi --turbulencetype ConstSmagorinsky --cs 0.2 --pressuretype VCycleMG --nlevel 4 --ncycle 2 --pressurediffusiontype Jacobi --tempadvtype SemiLagrangian --tempdifftype Jacobi --prt 0.9 --solavail No  --xstart -2. --xend 2. --ystart -2. --yend 2. --zstart -2. --zend 2. --nx 64 --ny 64 --nz 1 --vtkplots 20"
    echo "  <boundaries>
    <boundary field=\"u,v,w\" patch=\"front,back,left,right,bottom,top\" type=\"periodic\" value=\"0.0\" />
    <boundary field=\"p\" patch=\"front,back,left,right,bottom,top\" type=\"periodic\" value=\"0.0\" />
    <boundary field=\"T\" patch=\"front,back,left,right,bottom,top\" type=\"periodic\" value=\"0.0\" />
  </boundaries>" > ${NAME}_$BFILEVAL
    echo "  <initial_conditions usr_fct = \"BuoyancyMMS\"  random = \"No\">
    <rhoa> 1. </rhoa>
  </initial_conditions>" > ${NAME}_$IFILEVAL
    echo "    <source type = \"ExplicitEuler\" force_fct=\"Buoyancy\" dir = \"y\"> <!--Direction of force (x,y,z or combinations xy,xz,yz, xyz) -->
    </source>" > ${NAME}_$SFILEVAL
    echo "      <source type = \"ExplicitEuler\" temp_fct = \"BuoyancyST_MMS\" dissipation=\"No\">
      </source>" > ${NAME}_$TSFILEVAL
    ((INDEX++))
  fi
  if [ $NSTu -eq 1 ]
  then
    ####################NavierStokesTurb McDermott####################
    NAMEVALUES[$INDEX]=NavierStokesTurbMcDermott
    FPATHVALUES[$INDEX]=tests/navierStokesTurb/mcDermott
    NAME=${NAMEVALUES[$INDEX]}
    BUILDER[$INDEX]="./xml-builder.sh --nsturb --tend 6.2831853072 --dt 0.01 --nu 0.1 --advectiontype SemiLagrangian --diffusiontype Jacobi --turbulencetype ConstSmagorinsky --cs 0.2 --pressuretype VCycleMG --nlevel 4 --ncycle 2 --pressurediffusiontype Jacobi --solavail No  --xstart 0. --xend 6.2831853072 --ystart 0. --yend 6.2831853072 --zstart 0. --zend 6.2831853072 --nx 64 --ny 64 --nz 1 --vtkplots 63"
    echo "  <boundaries>
    <boundary field=\"u,v,w\" patch=\"front,back,left,right,bottom,top\" type=\"periodic\" value=\"0.0\" />
    <boundary field=\"p\" patch=\"front,back,left,right,bottom,top\" type=\"periodic\" value=\"0.0\" />
  </boundaries>" > ${NAME}_$BFILEVAL
    echo "  <initial_conditions usr_fct = \"McDermott\"  random = \"No\">
    <A> 2 </A>
  </initial_conditions>" > ${NAME}_$IFILEVAL
    echo "    <source type = \"ExplicitEuler\" force_fct=\"Zero\" dir = \"xyz\"> <!--Direction of force (x,y,z or combinations xy,xz,yz, xyz) -->
    </source>" > ${NAME}_$SFILEVAL
    ((INDEX++))

    ####################NavierStokesTurb Vortex####################
    NAMEVALUES[$INDEX]=NavierStokesTurbVortex
    FPATHVALUES[$INDEX]=tests/navierStokesTurb/vortex
    NAME=${NAMEVALUES[$INDEX]}
    BUILDER[$INDEX]="./xml-builder.sh --nsturb --tend 1.0 --dt 0.01 --nu 0. --advectiontype SemiLagrangian --diffusiontype Jacobi --turbulencetype ConstSmagorinsky --cs 0.2 --pressuretype VCycleMG --nlevel 4 --ncycle 2 --pressurediffusiontype Jacobi --solavail No  --xstart -0.1556 --xend 0.1556 --ystart -0.1556 --yend 0.1556 --zstart -0.1556 --zend 0.1556 --nx 64 --ny 64 --nz 1"
    echo "  <boundaries>
    <boundary field=\"u,v,w\" patch=\"front,back,left,right,bottom,top\" type=\"periodic\" value=\"0.0\" />
    <boundary field=\"p\" patch=\"front,back,left,right,bottom,top\" type=\"periodic\" value=\"0.0\" />
  </boundaries>" > ${NAME}_$BFILEVAL
    echo "  <initial_conditions usr_fct = \"Vortex\"  random = \"No\">
    <u_lin> 0.1 </u_lin>
    <v_lin> 0 </v_lin>
    <w_lin> 0 </w_lin>
    <pa> 0. </pa>
    <rhoa> 1. </rhoa>
  </initial_conditions>" > ${NAME}_$IFILEVAL
    echo "    <source type = \"ExplicitEuler\" force_fct=\"Zero\" dir = \"xyz\"> <!--Direction of force (x,y,z or combinations xy,xz,yz, xyz) -->
    </source>" > ${NAME}_$SFILEVAL
    ((INDEX++))
  fi
  if [ $PRE -eq 1 ]
  then
    ####################Pressure####################
    NAMEVALUES[$INDEX]=Pressure
    FPATHVALUES[$INDEX]=tests/pressure
    NAME=${NAMEVALUES[$INDEX]}
    BUILDER[$INDEX]="./xml-builder.sh --pressure --tend 0.1 --dt 0.1 --pressuretype VCycleMG --nlevel 5 --ncycle 2 --pressurediffusiontype Jacobi --solavail Yes  --xstart 0. --xend 2. --ystart 0. --yend 2. --zstart 0. --zend 2. --nx 64 --ny 64 --nz 64"
    echo "  <boundaries>
    <boundary field=\"p\" patch=\"front,back,left,right,bottom,top\" type=\"dirichlet\" value=\"0.0\" />
  </boundaries>" > ${NAME}_$BFILEVAL
    echo "  <initial_conditions usr_fct = \"SinSinSin\" random = \"No\" >
    <l> 2. </l>
  </initial_conditions>" > ${NAME}_$IFILEVAL
    ((INDEX++))
  fi
  if [ $EXAMPLES -eq 1 ]
  then
    ####################NavierStokesTurb FlowAroundCube####################
    NAMEVALUES[$INDEX]=NavierStokesTurb_FlowAroundCube
    FPATHVALUES[$INDEX]=examples
    NAME=${NAMEVALUES[$INDEX]}
    BUILDER[$INDEX]="./xml-builder.sh --nsturb --tend 10. --dt 0.01 --nu 0.00001 --advectiontype SemiLagrangian --diffusiontype Jacobi --turbulencetype ConstSmagorinsky --cs 0.2 --pressuretype VCycleMG --maxcycle 4 --nlevel 5 --ncycle 2 --pressurediffusiontype Jacobi --solavail No  --xstart -3. --xend 7. --ystart 0. --yend 2. --zstart -3.5 --zend 3.5 --nx 256 --ny 128 --nz 256"
    echo "  <boundaries>
    <boundary field=\"u\" patch=\"left,right\" type=\"dirichlet\" value=\"0.4\" />
    <boundary field=\"v,w\" patch=\"left,right\" type=\"dirichlet\" value=\"0.0\" />
    <boundary field=\"u,v,w\" patch=\"front,back,bottom,top\" type=\"neumann\" value=\"0.0\" />
    <boundary field=\"p\" patch=\"front,back,bottom,top,left,right\" type=\"neumann\" value=\"0.0\" />
  </boundaries>" > ${NAME}_$BFILEVAL
    echo "  <initial_conditions usr_fct = \"Drift\" random = \"No\">
    <u_lin> 0.4 </u_lin>                        <!-- background velocity -->
    <v_lin> 0.0 </v_lin>                        <!-- background velocity -->
    <w_lin> 0.0 </w_lin>                        <!-- background velocity -->
    <pa> 0. </pa>                               <!-- ambient pressure -->
  </initial_conditions>" > ${NAME}_$IFILEVAL
    echo "    <source type = \"ExplicitEuler\" force_fct=\"Zero\" dir = \"xyz\"> <!--Direction of force (x,y,z or combinations xy,xz,yz, xyz) -->
    </source>" > ${NAME}_$SFILEVAL
    echo "  <obstacles enabled=\"Yes\">
    <obstacle>
      <geometry ox1=\"0.0273\" ox2=\"0.964\" oy1=\"0.0078\" oy2=\"0.992\" oz1=\"-0.492\" oz2=\"0.4785\"/>
      <boundary field=\"u,v,w\" patch=\"front,back,left,right,bottom,top\" type=\"dirichlet\" value=\"0.0\" />
      <boundary field=\"p\" patch=\"front,back,left,right,bottom,top\" type=\"neumann\" value=\"0.0\" />
    </obstacle>
  </obstacles>" > ${NAME}_${DOFILEVAL}
    ((INDEX++))

    ####################NavierStokesTempTurb OpenPlume####################
    NAMEVALUES[$INDEX]=NavierStokesTempTurb_OpenPlume
    FPATHVALUES[$INDEX]=examples
    NAME=${NAMEVALUES[$INDEX]}
    BUILDER[$INDEX]="./xml-builder.sh --nstt --tend 4. --dt 0.01 --nu 2.44139e-05 --beta 3.28e-3 --g -9.81 --kappa 3.31e-5 --advectiontype SemiLagrangian --diffusiontype Jacobi --turbulencetype ConstSmagorinsky --cs 0.2 --pressuretype VCycleMG --nlevel 6 --ncycle 2 --pressurediffusiontype Jacobi --tempadvtype SemiLagrangian --tempdifftype Jacobi --prt 0.5 --solavail No  --xstart -1. --xend 1. --ystart 0. --yend 4. --zstart -1. --zend 1. --nx 64 --ny 128 --nz 64 --vtkplots 40"
    echo "  <boundaries>
    <boundary field=\"u,v,w\" patch=\"bottom\" type=\"dirichlet\" value=\"0.0\" />
    <boundary field=\"u,v,w\" patch=\"front,back,top,left,right\" type=\"neumann\" value=\"0.0\" />
    <boundary field=\"p\" patch=\"bottom\" type=\"neumann\" value=\"0.0\" />
    <boundary field=\"p\" patch=\"front,back,top,left,right\" type=\"dirichlet\" value=\"0.0\" />
    <boundary field=\"T\" patch=\"front,back,top,left,right\" type=\"neumann\" value=\"0.0\" />
    <boundary field=\"T\" patch=\"bottom\" type=\"neumann\" value=\"0.0\" />
  </boundaries>" > ${NAME}_$BFILEVAL
    echo "  <initial_conditions usr_fct = \"Uniform\" random = \"No\">
    <val> 303.64 </val>
  </initial_conditions>" > ${NAME}_$IFILEVAL
    echo "    <source type = \"ExplicitEuler\" force_fct=\"Buoyancy\" dir=\"y\"> <!--Direction of force (x,y,z or combinations xy,xz,yz, xyz) -->
    </source>" > ${NAME}_$SFILEVAL
    echo "      <source type = \"ExplicitEuler\" temp_fct=\"GaussST\" ramp_fct= \"RampTanh\" dissipation=\"No\">
        <HRR> 2500. </HRR>      <!-- Total heat release rate (in kW) -->
        <cp> 1.023415823 </cp>  <!-- specific heat capacity (in kJ/kgK)-->
        <x0> 0. </x0>
        <y0> 1. </y0>
        <z0> 0.1 </z0>
        <sigmax> 0.1 </sigmax>
        <sigmay> 0.1 </sigmay>
        <sigmaz> 0.1 </sigmaz>
        <tau> 5. </tau>
      </source>" > ${NAME}_$TSFILEVAL
    ((INDEX++))
<<<<<<< HEAD

    ####################NavierStokesTempTurb Steckler####################
    NAMEVALUES[$INDEX]=NavierStokesTempTurb_Steckler
    FPATHVALUES[$INDEX]=examples
    NAME=${NAMEVALUES[$INDEX]}
    BUILDER[$INDEX]="./xml-builder.sh --nstt --tend 1800. --dt 0.05 --nu 3.1e-5 --beta 3.34e-3 --g -9.81 --kappa 4.2e-5 --advectiontype SemiLagrangian --diffusiontype Explicit --turbulencetype ConstSmagorinsky --cs 0.2 --pressuretype VCycleMG --nlevel 3 --ncycle 2 --pressurediffusiontype Jacobi --tempadvtype SemiLagrangian --tempdifftype Explicit --prt 0.5 --solavail No  --xstart -2.8 --xend 4.2 --ystart 0. --yend 4.26 --zstart -2.8 --zend 2.8 --nx 160 --ny 128 --nz 128 --vtkplots 100"

    echo "  <boundaries>
    <boundary field=\"u,v,w\" patch=\"front,back,bottom,top,left,right\" type=\"dirichlet\" value=\"0.0\" />        
    <boundary field=\"p\" patch=\"front,back,bottom,top,left,right\" type=\"neumann\" value=\"0.0\" />
    <boundary field=\"T\" patch=\"front,back,top,left,right\" type=\"dirichlet\" value=\"299.14\" />
    <boundary field=\"T\" patch=\"bottom\" type=\"neumann\" value=\"0.0\" />
  </boundaries>" > ${NAME}_$BFILEVAL
    echo "  <initial_conditions usr_fct = \"RandomT\">
    <Ta> 299.14 </Ta>
    <A> 0. </A>
    <range> 1 </range>
  </initial_conditions>" > ${NAME}_$IFILEVAL
    echo "    <source type = \"ExplicitEuler\" force_fct=\"Buoyancy\" dir=\"y\"> <!--Direction of force (x,y,z or combinations xy,xz,yz, xyz) -->
    </source>" > ${NAME}_$SFILEVAL
    echo "      <source type = \"ExplicitEuler\" temp_fct=\"GaussST\" ramp_fct= \"RampTanh\" dissipation=\"No\">
        <HRR> 50.3 </HRR>      <!-- Total heat release rate (in kW) -->
        <cp> 1. </cp>  <!-- specific heat capacity (in kJ/kgK)-->
        <x0> 0. </x0>
        <y0> 0.016640625 </y0>
        <z0> 0. </z0>
        <sigmax> 0.25 </sigmax>
        <sigmay> 0.6 </sigmay>
        <sigmaz> 0.25 </sigmaz>
        <tau> 5. </tau>
      </source>" > ${NAME}_$TSFILEVAL

    echo "  <obstacles enabled=\"Yes\">
    <obstacle> <!-- left wall -->
      <geometry ox1=\"-1.6625\" ox2=\"-1.4\" oy1=\"0.\" oy2=\"2.13\" oz1=\"-1.4\" oz2=\"1.4\"/>
      <boundary field=\"u,v,w\" patch=\"front,back,left,right,top,bottom\" type=\"dirichlet\" value=\"0.0\" />
      <boundary field=\"p,T\" patch=\"front,back,left,right,top,bottom\" type=\"neumann\" value=\"0.0\" />
    </obstacle>
    <obstacle> <!-- ceiling -->
      <geometry ox1=\"-1.6625\" ox2=\"1.6625\" oy1=\"2.13\" oy2=\"2.3296875\" oz1=\"-1.6625\" oz2=\"1.6625\"/>
      <boundary field=\"u,v,w\" patch=\"front,back,left,right,top,bottom\" type=\"dirichlet\" value=\"0.0\" />
      <boundary field=\"p,T\" patch=\"front,back,left,right,top,bottom\" type=\"neumann\" value=\"0.0\" />
    </obstacle>
    <obstacle> <!-- back wall -->
      <geometry ox1=\"-1.6625\" ox2=\"1.6625\" oy1=\"0.\" oy2=\"2.13\" oz1=\"1.4\" oz2=\"1.6625\"/>
      <boundary field=\"u,v,w\" patch=\"front,back,left,right,top,bottom\" type=\"dirichlet\" value=\"0.0\" />
      <boundary field=\"p,T\" patch=\"front,back,left,right,top,bottom\" type=\"neumann\" value=\"0.0\" />
    </obstacle>
    <obstacle> <!-- front wall -->
      <geometry ox1=\"-1.6625\" ox2=\"1.6625\" oy1=\"0.\" oy2=\"2.13\" oz1=\"-1.6625\" oz2=\"-1.4\"/>
      <boundary field=\"u,v,w\" patch=\"front,back,left,right,top,bottom\" type=\"dirichlet\" value=\"0.0\" />
      <boundary field=\"p,T\" patch=\"front,back,left,right,top,bottom\" type=\"neumann\" value=\"0.0\" />
    </obstacle>
    <obstacle> <!-- right wall -->
      <geometry ox1=\"1.4\" ox2=\"1.6625\" oy1=\"0.\" oy2=\"2.13\" oz1=\"-1.4\" oz2=\"-0.4375\"/>
      <boundary field=\"u,v,w\" patch=\"front,back,left,right,top,bottom\" type=\"dirichlet\" value=\"0.0\" />
      <boundary field=\"p,T\" patch=\"front,back,left,right,top,bottom\" type=\"neumann\" value=\"0.0\" />
    </obstacle>
    <obstacle> <!-- right wall -->
      <geometry ox1=\"1.4\" ox2=\"1.6625\" oy1=\"1.83\" oy2=\"2.13\" oz1=\"-0.4375\" oz2=\"0.4375\"/>
      <boundary field=\"u,v,w\" patch=\"front,back,left,right,top,bottom\" type=\"dirichlet\" value=\"0.0\" />
      <boundary field=\"p,T\" patch=\"front,back,left,right,top,bottom\" type=\"neumann\" value=\"0.0\" />
    </obstacle>
    <obstacle> <!-- right wall -->
      <geometry ox1=\"1.4\" ox2=\"1.6625\" oy1=\"0.\" oy2=\"2.13\" oz1=\"0.4375\" oz2=\"1.4\"/>
      <boundary field=\"u,v,w\" patch=\"front,back,left,right,top,bottom\" type=\"dirichlet\" value=\"0.0\" />
      <boundary field=\"p,T\" patch=\"front,back,left,right,top,bottom\" type=\"neumann\" value=\"0.0\" />
    </obstacle>
  </obstacles>" > ${NAME}_${DOFILEVAL}

    ((INDEX++))
  fi 
=======
  fi
>>>>>>> 9038d818
}

YELLOW='\033[1;33m'
GREEN='\033[0;32m'
RED='\033[0;31m'
NC='\033[0;m'

#help text
DESCRIPTION="Script to test xml-builder.sh. It generates an already constructed XML File from the 'Test' directory and compares the generated with the existing.\n"
OPTIONSA="
Basic options:
${YELLOW} -g${NC} \t generate defined test cases. If not checked, the generated test files will be removed
${YELLOW} -t${NC} \t test function - compare generated and existing xml
${YELLOW} -v${NC} \t if the generated xml does not equal the existing xml, show difference(s)

Advanced Options:"
OPTIONSB="

${YELLOW}--adv${NC}
${YELLOW}--advection${NC} \t test defined Advection test cases
${YELLOW}--bur${NC}
${YELLOW}--burgers${NC} \t test defined Burgers test cases
${YELLOW}--diff${NC}
${YELLOW}--diffusion${NC} \t test defined Diffusion test cases
${YELLOW}--difft${NC}
${YELLOW}--diffturb${NC} \t test defined Diffusion Turbulence test cases
${YELLOW}--generate${NC} \t generate defined test cases. If not checked, the generated test files will be removed
${YELLOW}--ns${NC}
${YELLOW}--navierstokes${NC} \t test defined Navier Stokes test cases
${YELLOW}--nste${NC}
${YELLOW}--nstemp${NC} \t test defined Navier Stokes Temperature test cases
${YELLOW}--nstc${NC}
${YELLOW}--nstempcon${NC} \t test defined Navier Stokes Temperature Concentration test cases
${YELLOW}--nstt${NC}
${YELLOW}--nstempturb${NC} \t test defined Navier Stokes Temperature Turbulence test cases
${YELLOW}--nsttc${NC}
${YELLOW}--nstempturbcon${NC} \t test defined Navier Stokes Temperature Turbulence Concentraion test cases
${YELLOW}--nstu${NC}
${YELLOW}--nsturb${NC} \t test defined Navier Stokes Turbulence test cases
${YELLOW}--overwrite${NC} \t if the file name for the generating xml file is already taken, overwrite it (pattern: 'Test_[NAME].xml'
${YELLOW}--pre${NC}
${YELLOW}--pressure${NC} \t test defined Pressure test cases
${YELLOW}--test${NC} \t test function - compare generated and existing xml file
${YELLOW}--verbose${NC} \t if the generated xml does not equal the existing file, show difference(s)
"
EXTRA="\n
special combination:
if ${YELLOW}--generate${NC} and ${YELLOW}--verbose${NC} are selected, temporary files like the file containing the boundary conditions will not be removed
  "
  EXAMPLE="
  Example: './test_builder.sh -g --ns' generate with xml-builder all (in test_builder) implemented navier stokes test cases
  "
  #parse help text
  COUNTER=0
  TMP=0
  while IFS= read -r LINE
  do
    if [ ! -z "$LINE" ]
    then
      tmpa=$(echo -e "$LINE" | cut -f1 | sed -e 's/^[[:space:]]*//' -e 's/[[:space:]]*$//' )
      options[$COUNTER]="$tmpa"
      tmpb="$(echo -e "$LINE" | cut -f2 )"
      if [[ "$tmpa" != "$tmpb" ]]
      then
        text[$COUNTER]="$tmpb"
      fi
      ((COUNTER++))
    fi
  done < <(printf '%s\n' "$OPTIONSB")

  for ((i=0;i<$COUNTER;i++))
  do
    OPTIONS=$OPTIONS$'\n'$(printf "%-37s%s\n" ${options[$i]} "${text[$i]}")
  done
  HELP="${DESCRIPTION}${OPTIONSA}${OPTIONS}${EXTRA}${EXAMPLE}"

  #different files
  BFILEVAL=bfile.txt #boundary condition
  IFILEVAL=ifile.txt #initial condition
  SFILEVAL=sfile.txt #source
  TSFILEVAL=tsfile.txt #temperature source
  DSFILEVAL=dsfile.txt #domain surfaces
  DOFILEVAL=dofile.txt #domain obstacles
  AFILEVAL=afile.txt #adaption parameter

  INDEX=0

  #different test cases
  ADV=0 #advection
  BUR=0 #burgers
  DIFF=0 #diffusion
  DIFFT=0 #diffusion turb
  NS=0 #navier stokes
  NSTu=0 #navier stokes turb
  NSTe=0 #navier stokes temp
  NSTT=0 #navier stokes temp turb
  NSTC=0 #navier stokes temp con
  NSTTC=0 #navier stokes temp turb con
  PRE=0 #pressure
  EXAMPLES=0 #test cases in examples directory

  GENERATE=0 #generate test case
  TESTE=0 #compare generated and example xml
  CLEAR=0
  CLEAN=0
  VERBOSE=0 #show difference

  while [[ $# -gt 0 ]]
  do
    key="$1"
    case "$key" in
      --adv|--advection)
        ADV=1
        shift
        ;;
      --bur|--burgers)
        BUR=1
        shift
        ;;
      --clean)
        CLEAN=1
        shift
        ;;
      --diff|--diffusion)
        DIFF=1
        shift
        ;;
      --difft|--diffturb)
        DIFFT=1
        shift
        ;;
      --examples)
        EXAMPLES=1
        shift
        ;;
      -g|--generate)
        GENERATE=1
        shift
        ;;
      -h|--help)
        echo -e "$HELP"
        exit
        ;;
      --ns|--navierstokes)
        NS=1
        shift
        ;;
      --nste|--nstemp)
        NSTe=1
        shift
        ;;
      --nstc|--nstempcon)
        NSTC=1
        shift
        ;;
      --nstt|--nstempturb)
        NSTT=1
        shift
        ;;
      --nsttc|--nstempturbcon)
        NSTTC=1
        shift
        ;;
      --nstu|--nsturb)
        NSTu=1
        shift
        ;;
      --overwrite)
        CLEAR=1
        shift
        ;;
      --pre|--pressure)
        PRE=1
        shift
        ;;
      -t|--test)
        TESTE=1
        shift
        ;;
      -v|--verbose)
        VERBOSE=1
        shift
        ;;
      *)
        POSITIONAL+=("$1")
        echo "unknown option: $1"
        shift
        ;;
    esac
  done

  SUMME=$((ADV+BUR+DIFF+DIFFT+NS+NSTe+NSTC+NSTT+NSTTC+NSTu+PRE+EXAMPLES))
  if [ $SUMME -eq 0 ]
  then
    ADV=1 #advection
    BUR=1 #burgers
    DIFF=1 #diffusion
    DIFFT=1 #diffusion turb
    NS=1 #navier stokes
    NSTu=1 #navier stokes turb
    NSTe=1 #navier stokes temp
    NSTT=1 #navier stokes temp turb
    NSTC=1 #navier stokes temp con
    NSTTC=1 #navier stokes temp turb con
    PRE=1 #pressure
    EXAMPLES=1 #test cases in example directory
  fi
  create_testcases

  FAIL=0
  for ((i=0; i<${#NAMEVALUES[@]}; i++))
  do
    NAME=${NAMEVALUES[$i]}
    FPATH="../${FPATHVALUES[$i]}"
    IFILE="${NAME}_${IFILEVAL}"
    BFILE="${NAME}_${BFILEVAL}"
    AFILE="${NAME}_${AFILEVAL}"
    SFILE="${NAME}_${SFILEVAL}"
    TSFILE="${NAME}_$TSFILEVAL"
    DSFILE="${NAME}_$DSFILEVAL"
    DOFILE="${NAME}_$DOFILEVAL"
    EXAMPLE="example_$NAME.xml"
    GENERATED="generated_$NAME.xml"
    XMLNAME="Test_$NAME.xml"
    toexec="${BUILDER[$i]} --initialconditions $IFILE --boundaryconditions $BFILE -o $XMLNAME"
    if [ -f $SFILE ]; then toexec="$toexec --sourceconditions $SFILE";  fi
    if [ -f $TSFILE ]; then toexec="$toexec --tempsourceconditions $TSFILE"; fi
    if [ -f $DSFILE ]; then toexec="$toexec --domainsurfaces $DSFILE"; fi
    if [ -f $DOFILE ]; then toexec="$toexec --domainobstacles $DOFILE"; fi
    if [ -f $AFILE ]; then toexec="$toexec --adaption --adaptionparameter ${NAME}_$AFILEVAL"; fi
    if [ -f $XMLNAME ]
    then
      if [ $CLEAR -eq 1 -o $CLEAN -eq 1 ]
      then
        rm $XMLNAME
      else
        echo -e "${RED}$XMLNAME already exist.${NC}\n-> Please select '--overwrite' to overwrite existing file"
        continue
      fi
    fi

    $toexec
    xsltproc strip_comments.xsl Test_${NAME}.xml > 1.xml
    xsltproc strip_comments.xsl $FPATH/Test_${NAME}.xml > 2.xml
    xmllint --format 1.xml > 1_format.xml
    xmllint --format 2.xml > 2_format.xml
    tidy -xml -iq 1_format.xml > "$GENERATED"
    tidy -xml -iq 2_format.xml > "$EXAMPLE"
    if [ $VERBOSE -eq 1 ]
    then
      diff $GENERATED $EXAMPLE
    fi
    COUNT=$(diff $GENERATED $EXAMPLE | wc -l)
    if [ $COUNT -eq 0 ]
    then
      echo -e "${GREEN}successful${NC} [$NAME]"
      rm $EXAMPLE $GENERATED
    else
      echo -e "${RED}failure${NC} [$NAME]\n"
      FAIL=1
    fi
    if [ $GENERATE -eq 1 ]
    then
      # format?
      xmllint --format $XMLNAME > Format_${XMLNAME}
      #mv ${XMLNAME}_2 ${XMLNAME}
    else
      rm $XMLNAME
    fi
    if [ $GENERATE -eq 0 -o $VERBOSE -eq 0 ]
    then
      if [ -f $SFILE ]; then rm $SFILE; fi
      if [ -f $TSFILE ]; then rm $TSFILE; fi
      if [ -f $DSFILE ]; then rm $DSFILE; fi
      if [ -f $DOFILE ]; then rm $DOFILE; fi
      if [ -f $AFILE ]; then rm $AFILE; fi
      rm $BFILE $IFILE
    fi
    rm {1,2}{,_format}.xml
    if [ $CLEAN -eq 1 ]
    then
      if [ -f $XMLNAME ]; then rm $XMLNAME; fi
      if [ -f Format_${XMLNAME} ]; then rm Format_${XMLNAME}; fi
      if [ -f $EXAMPLE ]; then rm $EXAMPLE; fi
      if [ -f $GENERATED ]; then rm $GENERATED; fi
    fi
  done
  ALLXML=$(( $(ls -R ../tests | grep -e '\.xml' | wc -l) + $(ls -R ../examples | grep -e '\.xml' | wc -l) ))
  echo "XML Files: $INDEX/$ALLXML"

  exit $FAIL<|MERGE_RESOLUTION|>--- conflicted
+++ resolved
@@ -384,7 +384,6 @@
         <tau> 5. </tau>
       </source>" > ${NAME}_$TSFILEVAL
     ((INDEX++))
-<<<<<<< HEAD
 
     ####################NavierStokesTempTurb Steckler####################
     NAMEVALUES[$INDEX]=NavierStokesTempTurb_Steckler
@@ -457,9 +456,6 @@
 
     ((INDEX++))
   fi 
-=======
-  fi
->>>>>>> 9038d818
 }
 
 YELLOW='\033[1;33m'
