--- conflicted
+++ resolved
@@ -7,7 +7,7 @@
 #ifndef ARTSS_ANALYSIS_ANALYSIS_H_
 #define ARTSS_ANALYSIS_ANALYSIS_H_
 
-#ifndef PROFILING
+#ifndef BENCHMARKING
 #include <spdlog/logger.h>
 #endif
 #include "../interfaces/ISolver.h"
@@ -16,27 +16,6 @@
 
 class Analysis {
 public:
-<<<<<<< HEAD
-    Analysis();
-
-    void Analyse(ISolver* solver, real t);
-    //real* CalcL2NormMidPoint(real t, real* sum, read_ptr num_u, read_ptr num_p, read_ptr num_T);
-    void CalcL2NormMidPoint(ISolver* solver, real t, real* sum);
-    void CalcRMSError(real sumu, real sump, real sumT);
-    bool CheckTimeStepVN(Field* u, real dt);
-    bool CheckTimeStepCFL(Field* u, Field* v, Field* w, real dt);
-    real SetDTwithCFL(Field* u, Field* v, Field* w);
-    void SaveVariablesInFile(ISolver* solv);
-
-private:
-    real m_tol = 1e-7;
-    std::shared_ptr<spdlog::logger> m_logger;
-    bool CompareSolutions(read_ptr num, read_ptr ana, FieldType type, real t);
-    real CalcAbsoluteSpatialError(read_ptr num, read_ptr ana);
-    real CalcRelativeSpatialError(read_ptr num, read_ptr ana);
-    void writeFile(const real *field, std::string filename, size_t *innerList, size_t size_innerList, size_t *boundaryList, size_t size_boundaryList, size_t *obstacleList,
-                   size_t size_obstacleList);
-=======
     explicit Analysis(Solution *solution);
 
     void analyse(ISolver *solver, real t);
@@ -61,10 +40,10 @@
 
     static void write_file(const real *field, const std::string& filename, size_t *inner_list, size_t size_inner_list, size_t *boundary_list, size_t size_boundary_list, size_t *obstacle_list,
                     size_t size_obstacle_list);
->>>>>>> 9395ed34
 
     bool has_analytic_solution = false;
     Solution *m_solution;
+    std::shared_ptr<spdlog::logger> m_logger;
 };
 
 #endif /* ARTSS_ANALYSIS_ANALYSIS_H_ */