/// \file       Analysis.cpp
/// \brief      Calculates residual, compares analytical and numerical solutions, saves variables
/// \date       July 11, 2016
/// \author     Severt
/// \copyright  <2015-2020> Forschungszentrum Juelich GmbH. All rights reserved.


#include <spdlog/spdlog.h>

#include <vector>
#include <cmath>
#include <algorithm>
#include <iostream>
#include <fstream>

#include "Analysis.h"
#include "../boundary/BoundaryController.h"
#include "Solution.h"
<<<<<<< HEAD
=======
#include "../interfaces/ISolver.h"
>>>>>>> 0dd3a6db
#include "../utility/Parameters.h"
#include "../Domain.h"
#include "../utility/Utility.h"


Analysis::Analysis() {
    m_logger = Utility::createLogger(typeid(this).name());
    auto params = Parameters::getInstance();
    hasAnalyticSolution = params->get("solver/solution/available") == "Yes";
    if (hasAnalyticSolution) {
        m_tol = params->getReal("solver/solution/tol");
    } else {
        m_logger->info("No analytical solution available!\n");
    }
}

// ================================ Start analysis =============================
// *****************************************************************************
/// \brief  starts analysis to compare numerical and analytical solutions
<<<<<<< HEAD
/// \param  solver      pointer to solver
/// \param  t           current time
// *****************************************************************************
void Analysis::Analyse(SolverI *solver, const real t) {
    m_logger = Utility::createLogger(typeid(this).name());
    // TODO statement t == 0.
=======
/// \param	solver		pointer to solver
/// \param	t			current time
// ***************************************************************************************
void Analysis::Analyse(ISolver *solver, const real t) {
    //TODO statement t == 0.
>>>>>>> 0dd3a6db
    Solution solution;

    auto params = Parameters::getInstance();

    if (hasAnalyticSolution) {
        tinyxml2::XMLElement* rootElement = params->getRootElement();
        tinyxml2::XMLElement *xmlParameter = rootElement->FirstChildElement("boundaries");

        auto curElem = xmlParameter->FirstChildElement();

        solution.CalcAnalyticalSolution(t);
        m_logger->info("Compare to analytical solution:");

        while (curElem) {
            std::string nodeName(curElem->Value());

            if (nodeName == "boundary") {
                std::string field = curElem->Attribute("field");
                if (field.find(BoundaryData::getFieldTypeName(FieldType::U)) != std::string::npos) {
                    if (t == 0.) {
                        CompareSolutions(solver->GetU0(), solution.GetU0(), solver->u0->GetType(), 0.);
                    } else {
                        CompareSolutions(solver->GetU(), solution.GetU(), solver->u->GetType(), t);
                    }
                }
                if (field.find(BoundaryData::getFieldTypeName(FieldType::V)) != std::string::npos) {
                    if (t == 0.) {
                        CompareSolutions(solver->GetV0(), solution.GetV0(), solver->v0->GetType(), 0.);
                    } else {
                        CompareSolutions(solver->GetV(), solution.GetV(), solver->v->GetType(), t);
                    }
                }
                if (field.find(BoundaryData::getFieldTypeName(FieldType::W)) != std::string::npos) {
                    if (t == 0.) {
                        CompareSolutions(solver->GetW0(), solution.GetW0(), solver->w0->GetType(), 0.);
                    } else {
                        CompareSolutions(solver->GetW(), solution.GetW(), solver->w->GetType(), t);
                    }
                }
                if (field.find(BoundaryData::getFieldTypeName(FieldType::P)) != std::string::npos) {
                    if (t == 0.) {
                        CompareSolutions(solver->GetP0(), solution.GetP0(), solver->p0->GetType(), 0.);
                    } else {
                        CompareSolutions(solver->GetP(), solution.GetP(), solver->p->GetType(), t);
                    }
                }
                if (field.find(BoundaryData::getFieldTypeName(FieldType::T)) != std::string::npos) {
                    if (t == 0.) {
                        CompareSolutions(solver->GetT0(), solution.GetT0(), solver->T0->GetType(), 0.);
                    } else {
                        CompareSolutions(solver->GetT(), solution.GetT(), solver->T->GetType(), t);
                    }
                }
            }  // end if
            curElem = curElem->NextSiblingElement();
        }  // end while
    }
}

// ================== Compare analytical and numerical solution ================
// *****************************************************************************
/// \brief  compares analytical solution and numerical solution, returns true when verification passed
/// \param  num     numerical solution
/// \param  ana     analytical solution
/// \param  type    type of variable
/// \param  t       current time
// *****************************************************************************
bool Analysis::CompareSolutions(read_ptr num, read_ptr ana, const FieldType type, const real t) {
    bool verification = false;

    real res;
// Choose absolute or relative based error calculation
    res = CalcAbsoluteSpatialError(num, ana);
    //res = CalcRelativeSpatialError(num, ana);

    if (res <= m_tol) {
        m_logger->info("{} PASSED Test at time {} with error e = {}",
                BoundaryData::getFieldTypeName(type), t, res);
        verification = true;
    } else {
        m_logger->warn("{} FAILED Test at time {} with error e = {}",
                BoundaryData::getFieldTypeName(type), t, res);
    }
    return verification;
}

// ============================= Calculate absolute error ======================
// *****************************************************************************
/// \brief  calculates absolute spatial error based on L2-norm
/// \param  num     numerical solution
/// \param  ana     analytical solution
// *****************************************************************************
real Analysis::CalcAbsoluteSpatialError(read_ptr num, read_ptr ana) {
    real sum = 0.;
    real r;

    auto boundary = BoundaryController::getInstance();
    size_t *innerList = boundary->get_innerList_level_joined();
    size_t size_iList = boundary->getSize_innerList();

    // weighted 2-norm
    // absolute error
    for (size_t i = 0; i < size_iList; i++) {
        size_t idx = innerList[i];
        r = fabs(num[idx] - ana[idx]);
        sum += r * r;
    }

    //weight
    real nr = static_cast<real>(size_iList);
    real eps = sqrt(1. / nr * sum);

    m_logger->info("Absolute error ||e|| = {}", eps);
    //std::cout << "num =" << num[IX((m_nx-2)/2, (m_ny-2)/2, 1, m_nx, m_ny)]        << std::endl;
    //std::cout << "ana =" << ana[IX((m_nx-2)/2, (m_ny-2)/2, 1, m_nx, m_ny)]        << std::endl;
    //std::cout << "num =" << num[IX((m_nx-2)/2 + 1, (m_ny-2)/2, 1, m_nx, m_ny)]    << std::endl;
    //std::cout << "ana =" << ana[IX((m_nx-2)/2 + 1, (m_ny-2)/2, 1, m_nx, m_ny)]    << std::endl;
    return eps;
}

// ============================= Calculate relative error ======================
// *****************************************************************************
/// \brief  calculates relative spatial error based on L2-norm
/// \param  num     numerical solution
/// \param  ana     analytical solution
// *****************************************************************************
real Analysis::CalcRelativeSpatialError(read_ptr num, read_ptr ana) {
    real sumr = 0.;
    real rr;

    auto boundary = BoundaryController::getInstance();
    size_t *innerList = boundary->get_innerList_level_joined();
    size_t size_iList = boundary->getSize_innerList();

    // relative part with norm of analytical solution as denominator
    for (size_t i = 0; i < size_iList; i++) {
        rr = ana[innerList[i]];
        sumr += rr * rr;
    }

    //weight
    real nr = static_cast<real>(size_iList);
    real adenom = sqrt(1. / nr * sumr);

    real eps;
    real zero_tol = 10e-20;
    real epsa = CalcAbsoluteSpatialError(num, ana);

    // zero absolute error => zero relative error
    if (epsa <= zero_tol) {
        eps = 0.0;

        // zero denominator => take 2-norm of numerical solution as denominator
    } else if (adenom <= zero_tol) {
        sumr = 0.;

        // relative part with norm of numerical solution as quotient
        for (size_t i = 0; i < size_iList; i++) {
            rr = num[innerList[i]];
            sumr += rr * rr;
        }

        real ndenom = sqrt(1. / nr * sumr);

        eps = epsa / ndenom;

    } else {
        eps = epsa / adenom;
    }

    m_logger->info("Relative error ||e|| = {}", eps);
    //std::cout << "num =" << num[IX((m_nx-2)/2, (m_ny-2)/2, 1, m_nx, m_ny)]        << std::endl;
    //std::cout << "ana =" << ana[IX((m_nx-2)/2, (m_ny-2)/2, 1, m_nx, m_ny)]      << std::endl;
    //std::cout << "num =" << num[IX((m_nx-2)/2 + 1, (m_ny-2)/2, 1, m_nx, m_ny)]  << std::endl;
    //std::cout << "ana =" << ana[IX((m_nx-2)/2 + 1, (m_ny-2)/2, 1, m_nx, m_ny)]  << std::endl;

    return eps;
}

// ======== Calculate absolute error at center to be averaged over time ========
// *****************************************************************************
/// \brief  calculates absolute spatial error at time t at midpoint based on L2-norm
<<<<<<< HEAD
/// \param  solver      pointer to solver
/// \param  t           current time
/// \param  sum         pointer to sum for (u,p,T results)
// *****************************************************************************
void Analysis::CalcL2NormMidPoint(SolverI *solver, real t, real *sum) {
=======
/// \param	solver		pointer to solver
/// \param	t			current time
/// \param	sum			pointer to sum for (u,p,T results)
// ***************************************************************************************
void Analysis::CalcL2NormMidPoint(ISolver *solver, real t, real *sum) {
>>>>>>> 0dd3a6db
    Solution solution;

    auto boundary = BoundaryController::getInstance();
    size_t *iList = boundary->get_innerList_level_joined();

    //take median of indices in iList to get center point ix
    //std::nth_element(iList.begin(), iList.begin() + iList.size()/2, iList.end());
    //size_t ix = iList[iList.size()/2];

    size_t ix = iList[boundary->getSize_innerList() / 2];

    auto params = Parameters::getInstance();
    if (params->get("solver/solution/available") == "Yes") {
        solution.CalcAnalyticalSolution(t);

        // local variables and parameters
        auto d_ua = solution.GetU();
        auto d_pa = solution.GetP();
        auto d_Ta = solution.GetT();

        auto d_u = solver->GetU();
        auto d_p = solver->GetP();
        auto d_T = solver->GetT();

        real ru = fabs((d_u[ix] - d_ua[ix]));
        real rp = fabs((d_p[ix] - d_pa[ix]));
        real rT = fabs((d_T[ix] - d_Ta[ix]));
        sum[0] += ru * ru;
        sum[1] += rp * rp;
        sum[2] += rT * rT;
    }
}

// =========================== Calculate RMS error ============================
// *****************************************************************************
/// \brief  calculates absolute spatial error at time t at midpoint based on L2-norm
/// \param  solver      pointer to solver
/// \param  t           current time
/// \param  sum         pointer to sum for (u,p,T results)
// *****************************************************************************
void Analysis::CalcRMSError(real sumu, real sump, real sumT) {
    auto params = Parameters::getInstance();

    if (params->get("solver/solution/available") == "Yes") {
        // local variables and parameters
        real dt = params->getReal("physical_parameters/dt");
        real t_end = params->getReal("physical_parameters/t_end");
        auto Nt = static_cast<size_t>(std::round(t_end / dt));
        real rNt = 1. / static_cast<real>(Nt);
        real epsu = sqrt(rNt * sumu);
        real epsp = sqrt(rNt * sump);
        real epsT = sqrt(rNt * sumT);

        m_logger->info("RMS error of u at domain center is e_RMS = {}", epsu);
        m_logger->info("RMS error of p at domain center is e_RMS = {}", epsp);
        m_logger->info("RMS error of T at domain center is e_RMS = {}", epsT);
    }
}

// ========================== Check Von Neumann condition ======================
// *****************************************************************************
/// \brief  checks Von Neumann condition on time step (returns true or false)
/// \param  u           x-velocity field
/// \param  dt          time step size
// *****************************************************************************
bool Analysis::CheckTimeStepVN(Field *u, real dt) {
    bool VN_check;

    auto params = Parameters::getInstance();
    auto domain = Domain::getInstance();

    // local variables and parameters
    real nu = params->getReal("physical_parameters/nu");

    real dx = domain->Getdx(u->GetLevel());
    real dy = domain->Getdy(u->GetLevel());
    real dz = domain->Getdz(u->GetLevel());

    real dx2sum = (dx * dx + dy * dy + dz * dz);
    real rdx2 = 1. / dx2sum;

    real VN = dt * nu * rdx2;

    VN_check = VN < 0.5;

    std::cout << "VN = " << VN << std::endl;

    return VN_check;
}

// =========================== Check CFL condition ============================
// *****************************************************************************
/// \brief  checks CFL condition on time step (returns true or false)
/// \param  u           x-velocity field
/// \param  v           y-velocity field
/// \param  w           z-velocity field
/// \param  dt          time step size
// *****************************************************************************
bool Analysis::CheckTimeStepCFL(Field *u, Field *v, Field *w, real dt) {

    bool CFL_check;

    auto boundary = BoundaryController::getInstance();
    auto domain = Domain::getInstance();

    // local variables and parameters
    size_t *innerList = boundary->get_innerList_level_joined();
    size_t sizei = boundary->getSize_innerList();

    real dx = domain->Getdx(u->GetLevel());
    real dy = domain->Getdy(u->GetLevel());
    real dz = domain->Getdz(u->GetLevel());

    auto d_u = u->data;
    auto d_v = v->data;
    auto d_w = w->data;

    real *max_vel = new real[sizei];
    real uvrdx, uvwrdx, maxvelrdx;

    // TODO correct?
    for (size_t i = 0; i < sizei; i++) {
        size_t idx = innerList[i];
        uvrdx = std::max(fabs(d_u[idx]) / dx, fabs(d_v[idx]) / dy);
        uvwrdx = std::max(uvrdx, fabs(d_w[idx]) / dz);

        max_vel[i] = uvwrdx;
        ++i;
    }

    maxvelrdx = *(std::max_element(max_vel, max_vel + sizei));

    real CFL = dt * maxvelrdx;

    CFL_check = CFL < 1.;

    m_logger->info("CFL = {}", CFL);

    return CFL_check;
}

// ========================== Set dt based on CFL condition ===================
// *****************************************************************************
/// \brief  sets time step size based on CFL=0.8 (returns dt)
/// \param  u           x-velocity field
/// \param  v           y-velocity field
/// \param  w           z-velocity field
// *****************************************************************************
real Analysis::SetDTwithCFL(Field *u, Field *v, Field *w) {
    auto boundary = BoundaryController::getInstance();
    auto domain = Domain::getInstance();

    // local variables and parameters
    size_t *innerList = boundary->get_innerList_level_joined();
    size_t sizei = boundary->getSize_innerList();

    real dx = domain->Getdx(u->GetLevel());
    real dy = domain->Getdy(u->GetLevel());
    real dz = domain->Getdz(u->GetLevel());

    auto d_u = u->data;
    auto d_v = v->data;
    auto d_w = w->data;

    real *max_vel = new real[sizei];
    real uvrdx, uvwrdx, maxvelrdx;

    // TODO correct?
    for (size_t i = 0; i < sizei; i++) {
        size_t idx = innerList[i];
        uvrdx = std::max(fabs(d_u[idx]) / dx, fabs(d_v[idx]) / dy);
        uvwrdx = std::max(uvrdx, fabs(d_w[idx]) / dz);
        max_vel[i] = uvwrdx;
        ++i;
    }

    maxvelrdx = *(std::max_element(max_vel, max_vel + sizei));

    real CFL = 0.8;

    real DT = CFL / maxvelrdx;

    return DT;
}

// =============================== Save variables ==============================
// *****************************************************************************
/// \brief  saves variables in .dat files
<<<<<<< HEAD
/// \param  solv        pointer to solver
// *****************************************************************************
void Analysis::SaveVariablesInFile(SolverI *solv) {
=======
/// \param	solv		pointer to solver
// ***************************************************************************************
void Analysis::SaveVariablesInFile(ISolver *solv) {
>>>>>>> 0dd3a6db
    //TODO do not write field out if not used
    auto boundary = BoundaryController::getInstance();
    size_t *innerList = boundary->get_innerList_level_joined();
    size_t size_innerList = boundary->getSize_innerList();
    size_t *boundaryList = boundary->get_boundaryList_level_joined();
    size_t size_boundaryList = boundary->getSize_boundaryList();
    size_t *obstacleList = boundary->get_obstacleList();
    size_t size_obstacleList = boundary->getSize_obstacleList();

    const real *dataField[numberOfFieldTypes-1];
    dataField[FieldType::U-1] = solv->GetU();
    dataField[FieldType::V-1] = solv->GetV();
    dataField[FieldType::W-1] = solv->GetW();
    dataField[FieldType::P-1] = solv->GetP();
    dataField[FieldType::T-1] = solv->GetT();

    for (size_t i = 0; i < numberOfFieldTypes -1; i++) {
        writeFile(dataField[i], BoundaryData::getFieldTypeName(static_cast<FieldType>(i+1)), innerList, size_innerList, boundaryList, size_boundaryList, obstacleList, size_obstacleList);
    }
}

void Analysis::writeFile(const real *field, std::string filename, size_t *innerList, size_t size_innerList, size_t *boundaryList, size_t size_boundaryList, size_t *obstacleList, size_t size_obstacleList) {

    std::ofstream out;
    out.open(filename + ".dat", std::ofstream::out);

    std::ofstream out_inner;
    out_inner.open(filename + "_inner.dat", std::ofstream::out);
    for (size_t idx = 0; idx < size_innerList; idx++) {
        out_inner << innerList[idx] << "|" << field[innerList[idx]] << std::endl;
        out << field[innerList[idx]] << std::endl;
    }
    out_inner.close();

    std::ofstream out_obstacle;
    out_obstacle.open(filename + "_obstacle.dat", std::ofstream::out);
    for (size_t idx = 0; idx < size_obstacleList; idx++) {
        out_obstacle << obstacleList[idx] << "|" << field[obstacleList[idx]] << std::endl;
        out << field[obstacleList[idx]] << std::endl;
    }
    out_obstacle.close();

    std::ofstream out_boundary;
    out_boundary.open(filename + "_boundary.dat", std::ofstream::out);
    for (size_t idx = 0; idx < size_boundaryList; idx++) {
        out_boundary << boundaryList[idx] << "|" << field[boundaryList[idx]] << std::endl;
        out << field[boundaryList[idx]] << std::endl;
    }
    out_boundary.close();

    out.close();
}<|MERGE_RESOLUTION|>--- conflicted
+++ resolved
@@ -16,10 +16,7 @@
 #include "Analysis.h"
 #include "../boundary/BoundaryController.h"
 #include "Solution.h"
-<<<<<<< HEAD
-=======
 #include "../interfaces/ISolver.h"
->>>>>>> 0dd3a6db
 #include "../utility/Parameters.h"
 #include "../Domain.h"
 #include "../utility/Utility.h"
@@ -39,27 +36,21 @@
 // ================================ Start analysis =============================
 // *****************************************************************************
 /// \brief  starts analysis to compare numerical and analytical solutions
-<<<<<<< HEAD
 /// \param  solver      pointer to solver
 /// \param  t           current time
 // *****************************************************************************
-void Analysis::Analyse(SolverI *solver, const real t) {
+void Analysis::Analyse(ISolver *solver, const real t) {
     m_logger = Utility::createLogger(typeid(this).name());
     // TODO statement t == 0.
-=======
-/// \param	solver		pointer to solver
-/// \param	t			current time
-// ***************************************************************************************
-void Analysis::Analyse(ISolver *solver, const real t) {
-    //TODO statement t == 0.
->>>>>>> 0dd3a6db
     Solution solution;
 
     auto params = Parameters::getInstance();
 
     if (hasAnalyticSolution) {
-        tinyxml2::XMLElement* rootElement = params->getRootElement();
-        tinyxml2::XMLElement *xmlParameter = rootElement->FirstChildElement("boundaries");
+        std::string filename = params->get("xml_filename");
+        tinyxml2::XMLDocument doc(filename.c_str());
+        tinyxml2::XMLError eResult = doc.LoadFile(filename.c_str());
+        tinyxml2::XMLElement *xmlParameter = doc.RootElement()->FirstChildElement("boundaries");
 
         auto curElem = xmlParameter->FirstChildElement();
 
@@ -235,19 +226,11 @@
 // ======== Calculate absolute error at center to be averaged over time ========
 // *****************************************************************************
 /// \brief  calculates absolute spatial error at time t at midpoint based on L2-norm
-<<<<<<< HEAD
 /// \param  solver      pointer to solver
 /// \param  t           current time
 /// \param  sum         pointer to sum for (u,p,T results)
 // *****************************************************************************
-void Analysis::CalcL2NormMidPoint(SolverI *solver, real t, real *sum) {
-=======
-/// \param	solver		pointer to solver
-/// \param	t			current time
-/// \param	sum			pointer to sum for (u,p,T results)
-// ***************************************************************************************
 void Analysis::CalcL2NormMidPoint(ISolver *solver, real t, real *sum) {
->>>>>>> 0dd3a6db
     Solution solution;
 
     auto boundary = BoundaryController::getInstance();
@@ -436,15 +419,9 @@
 // =============================== Save variables ==============================
 // *****************************************************************************
 /// \brief  saves variables in .dat files
-<<<<<<< HEAD
 /// \param  solv        pointer to solver
 // *****************************************************************************
-void Analysis::SaveVariablesInFile(SolverI *solv) {
-=======
-/// \param	solv		pointer to solver
-// ***************************************************************************************
 void Analysis::SaveVariablesInFile(ISolver *solv) {
->>>>>>> 0dd3a6db
     //TODO do not write field out if not used
     auto boundary = BoundaryController::getInstance();
     size_t *innerList = boundary->get_innerList_level_joined();
