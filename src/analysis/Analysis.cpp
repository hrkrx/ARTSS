--- conflicted
+++ resolved
@@ -9,7 +9,6 @@
 #include <algorithm>
 #include <iostream>
 #include <fstream>
-#include <spdlog/spdlog.h>
 
 #include "Analysis.h"
 #include "../boundary/BoundaryController.h"
@@ -22,16 +21,11 @@
     m_logger = Utility::createLogger(typeid(this).name());
     auto params = Parameters::getInstance();
     hasAnalyticSolution = params->get("solver/solution/available") == "Yes";
-<<<<<<< HEAD
-    if (hasAnalyticSolution) m_tol = params->getReal("solver/solution/tol");
-    else spdlog::info("No analytical solution available!\n");
-=======
     if (hasAnalyticSolution) {
         m_tol = params->getReal("solver/solution/tol");
     } else {
         m_logger->info("No analytical solution available!\n");
     }
->>>>>>> 82f37ac1
 }
 
 // ===================================== Start analysis ==================================
@@ -55,11 +49,7 @@
         auto curElem = xmlParameter->FirstChildElement();
 
         solution.CalcAnalyticalSolution(t);
-<<<<<<< HEAD
-        spdlog::info("Compare to analytical solution:");
-=======
         m_logger->info("Compare to analytical solution:");
->>>>>>> 82f37ac1
 
         while (curElem) {
             std::string nodeName(curElem->Value());
@@ -125,19 +115,11 @@
     //res = CalcRelativeSpatialError(num, ana);
 
     if (res <= m_tol) {
-<<<<<<< HEAD
-        spdlog::info("{} PASSED Test at time {} with error e={}",
-                BoundaryData::getFieldTypeName(type), t, res);
-        verification = true;
-    } else {
-        spdlog::error("{} FAILED Test at time {} with error e={}",
-=======
         m_logger->info("{} PASSED Test at time {} with error e = {}",
                 BoundaryData::getFieldTypeName(type), t, res);
         verification = true;
     } else {
         m_logger->warn("{} FAILED Test at time {} with error e = {}",
->>>>>>> 82f37ac1
                 BoundaryData::getFieldTypeName(type), t, res);
     }
     return verification;
@@ -170,11 +152,7 @@
     real nr = static_cast<real>(size_iList);
     real eps = sqrt(1. / nr * sum);
 
-<<<<<<< HEAD
-    spdlog::info("Absolute error ||e||={}", eps);
-=======
     m_logger->info("Absolute error ||e|| = {}", eps);
->>>>>>> 82f37ac1
     //std::cout << "num =" << num[IX((m_nx-2)/2, (m_ny-2)/2, 1, m_nx, m_ny)] 		<< std::endl;
     //std::cout << "ana =" << ana[IX((m_nx-2)/2, (m_ny-2)/2, 1, m_nx, m_ny)] 		<< std::endl;
     //std::cout << "num =" << num[IX((m_nx-2)/2 + 1, (m_ny-2)/2, 1, m_nx, m_ny)]	<< std::endl;
@@ -233,11 +211,7 @@
         eps = epsa / adenom;
     }
 
-<<<<<<< HEAD
-    spdlog::info("Relative error ||e||={}", eps);
-=======
     m_logger->info("Relative error ||e|| = {}", eps);
->>>>>>> 82f37ac1
     /*std::cout << "num =" << num[IX((m_nx-2)/2, (m_ny-2)/2, 1, m_nx, m_ny)] 		<< std::endl;
     std::cout << "ana =" << ana[IX((m_nx-2)/2, (m_ny-2)/2, 1, m_nx, m_ny)] 		<< std::endl;
     std::cout << "num =" << num[IX((m_nx-2)/2 + 1, (m_ny-2)/2, 1, m_nx, m_ny)]	<< std::endl;
@@ -308,15 +282,9 @@
         real epsp = sqrt(rNt * sump);
         real epsT = sqrt(rNt * sumT);
 
-<<<<<<< HEAD
-        spdlog::info("RMS error of u at domain center is e_RMS={}", epsu);
-        spdlog::info("RMS error of p at domain center is e_RMS={}", epsp);
-        spdlog::info("RMS error of T at domain center is e_RMS={}", epsT);
-=======
         m_logger->info("RMS error of u at domain center is e_RMS = {}", epsu);
         m_logger->info("RMS error of p at domain center is e_RMS = {}", epsp);
         m_logger->info("RMS error of T at domain center is e_RMS = {}", epsT);
->>>>>>> 82f37ac1
     }
 }
 
@@ -398,11 +366,7 @@
 
     CFL_check = CFL < 1.;
 
-<<<<<<< HEAD
-    spdlog::info("CFL = {}", CFL);
-=======
     m_logger->info("CFL = {}", CFL);
->>>>>>> 82f37ac1
 
     return CFL_check;
 }
