/// \file       VTKWriter.cpp
/// \brief      class to write out vtk files
/// \date       Jun 25, 2020
/// \author     My Linh Wuerzburger
/// \copyright  <2015-2020> Forschungszentrum Juelich GmbH. All rights reserved.

#include "VTKWriter.h"
#include "../Domain.h"
#include "visit_writer.h"  //( https://wci.llnl.gov/codes/visit/ )

#ifdef USEMPI
    #include "../utility/MPIHandler.h"
#endif

static std::string ending = ".vtk";

void VTKWriter::write_numerical(FieldController *field_controller, const std::string& filename) {
    auto u = field_controller->get_field_u_data();
    auto v = field_controller->get_field_v_data();
    auto w = field_controller->get_field_w_data();
    auto p = field_controller->get_field_p_data();
    auto div = field_controller->get_field_rhs_data();
    auto T = field_controller->get_field_T_data();
    auto C = field_controller->get_field_concentration_data();
    auto s = field_controller->get_field_sight_data();
    auto nu_t = field_controller->get_field_nu_t_data();
    auto S_T = field_controller->get_field_source_T_data();
    VTKWriter::vtkPrepareAndWrite((filename + ending).c_str(), u, v, w, p, div, T, C, s, nu_t, S_T);
}

void VTKWriter::write_analytical(Solution *solution, const std::string& filename) {
    auto u = solution->GetU();
    auto v = solution->GetV();
    auto w = solution->GetW();
    auto p = solution->GetP();
    auto T = solution->GetT();
    VTKWriter::vtkPrepareAndWrite((filename + ending).c_str(), u, v, w, p, T);
}

//================================= Visualization (VTK) ==================================
// ***************************************************************************************
/// \brief  Prepares the (numerical) arrays in a correct format and writes the structured grid and its variables
/// \param  fname xml-file name (via argument)
/// \param  u     constant input value (\a x -velocity)
/// \param  v     constant input value (\a y -velocity)
/// \param  w     constant input value (\a z -velocity)
/// \param  p     constant input value (pressure)
/// \param  div   constant input value (divergence)
/// \param  T     constant input value (temperature)
/// \param  C     constant input value (concentration)
/// \param  s     constant input value (sight)
/// \param  nu_t    constant input value (turbulent viscosity)
/// \param  S_T   constant input values (energy source)
/// \author Severt
// ***************************************************************************************
void VTKWriter::vtkPrepareAndWrite(const char *filename, read_ptr u, read_ptr v, read_ptr w, read_ptr p, read_ptr div, read_ptr T, read_ptr C, read_ptr s, read_ptr nu_t, read_ptr S_T) {
#ifdef USEMPI
    auto mpi_handler = MPIHandler::getInstance();
#endif
    Domain *domain = Domain::getInstance();
    real X1 = domain->get_X1();
    real Y1 = domain->get_Y1();
    real Z1 = domain->get_Z1();

    int Nx = static_cast<int>(domain->get_Nx());
    int Ny = static_cast<int>(domain->get_Ny());
    int Nz = static_cast<int>(domain->get_Nz());

    real dx = domain->get_dx();
    real dy = domain->get_dy();
    real dz = domain->get_dz();

// Initialize variables
    int size_vars = 13; // Number of variables
    int var_dims[] = {1, 1, 1, 1, 1, 1, 1, 1, 1, 1, 1, 1, 1}; // Dimensions of variables (x,y,z,u,v,w,p,div,T,C,s,nu_t)
    int centering[] = {0, 0, 0, 0, 0, 0, 0, 0, 0, 0, 0, 0, 0}; // Whether the variables are centered in a cell: 0 for zonal!
    const char *var_names[] = {"x-coords", "y-coords", "z-coords",
                              "x-velocity", "y-velocity", "z-velocity",
                              "pressure",
                              "divergence",
                              "temperature",
                              "concentration",
                              "sight",
                              "turb_visc",
                              "source_T"};
#ifdef USEMPI
    std::vector<int> rank_has_boundary {mpi_handler->get_mpi_neighbour()};
    int bx0{rank_has_boundary.at(Patch::LEFT)};
    int bx1{rank_has_boundary.at(Patch::RIGHT)};
    int by0{rank_has_boundary.at(Patch::BOTTOM)};
    int by1{rank_has_boundary.at(Patch::TOP)};
    int bz0{rank_has_boundary.at(Patch::BACK)};
    int bz1{rank_has_boundary.at(Patch::FRONT)};
#else
    int bz0{0};
    int bz1{0};
    int by0{0};
    int by1{0};
    int bx0{0};
    int bx1{0};
#endif

    int dims[] = {Nx + 1 - bx0 - bx1, Ny + 1 - by0 - by1, Nz + 1 - bz0 - bz1};            // Dimensions of the rectilinear array (+1 for zonal values)

    int size = static_cast<int>(dims[0]*dims[1]*dims[2]);

    auto *x_coords = new float[dims[0]];
    auto *y_coords = new float[dims[1]];
    auto *z_coords = new float[dims[2]];

    // Initialize grid
    // faces of the grid cells
    for (int i = bx0; i < Nx + 1 - bx1; i++) {
        x_coords[i-bx0] = static_cast<float> (X1 + (i - 1) * dx);
    }

    for (int j = by0; j < Ny + 1 - by1; j++) {
        y_coords[j-by0] = static_cast<float> (Y1 + (j - 1) * dy);
    }

    for (int k = bz0; k < Nz + 1 - bz1; k++) {
        z_coords[k-bz0] = static_cast<float> (Z1 + (k - 1) * dz);
    }

    // centers of the grid cells
    auto *x_centres = new float[size];
    auto *y_centres = new float[size];
    auto *z_centres = new float[size];

    // velocities
    auto *u_vel = new float[size];
    auto *v_vel = new float[size];
    auto *w_vel = new float[size];
    // pressure
    auto pres = new float[size];
    // divergence
    auto vel_div = new float[size];
    // temperature
    auto Temp = new float[size];
    // smoke concentration
    auto Con = new float[size];
    // boundary sight
    auto Sight = new float[size];
    // turbulent viscosity
    auto turb_visc = new float[size];
    // energy source
    auto source_T = new float[size];

// Cast variables to floats
    for (int k = bz0; k < Nz - bz1; k++) {
        for (int j = by0; j < Ny - by1; j++) {
            for (int i = bx0; i < Nx - bx1; i++) {
                size_t indexData = IX(i, j, k, Nx, Ny);
                size_t indexVTK = IX(i - bx0, j - by0, k - bz0, Nx - bx0 - bx1, Ny - by0 - by1);
                x_centres[indexVTK] = x_coords[i - bx0] + static_cast<float> (0.5 * dx);
                y_centres[indexVTK] = y_coords[j - by0] + static_cast<float> (0.5 * dy);
                z_centres[indexVTK] = z_coords[k - bz0] + static_cast<float> (0.5 * dz);
                u_vel[indexVTK] = static_cast<float>(u[indexData]);
                v_vel[indexVTK] = static_cast<float>(v[indexData]);
                w_vel[indexVTK] = static_cast<float>(w[indexData]);
                pres[indexVTK] = static_cast<float>(p[indexData]);
                vel_div[indexVTK] = static_cast<float>(div[indexData]);
                Temp[indexVTK] = static_cast<float>(T[indexData]);
                Con[indexVTK] = static_cast<float>(C[indexData]);
                Sight[indexVTK] = static_cast<float>(s[indexData]);
                turb_visc[indexVTK] = static_cast<float>(nu_t[indexData]);
                source_T[indexVTK] = static_cast<float>(S_T[indexData]);
            }
        }
    }

    // Summarize pointers to variables in an array
    float *vars[] = {static_cast<float *> (x_centres),
                     static_cast<float *> (y_centres),
                     static_cast<float *> (z_centres),
                     static_cast<float *> (u_vel),
                     static_cast<float *> (v_vel),
                     static_cast<float *> (w_vel),
                     static_cast<float *> (pres),
                     static_cast<float *> (vel_div),
                     static_cast<float *> (Temp),
                     static_cast<float *> (Con),
                     static_cast<float *> (Sight),
                     static_cast<float *> (turb_visc),
                     static_cast<float *> (source_T)};

    // Use visit_writer to write data on mesh
    write_rectilinear_mesh(filename, 1, dims, x_coords, y_coords, z_coords, size_vars, var_dims, centering, var_names, vars);

    // Clean up
    delete[] (x_coords);
    delete[] (y_coords);
    delete[] (z_coords);
    delete[] (x_centres);
    delete[] (y_centres);
    delete[] (z_centres);
    delete[] (u_vel);
    delete[] (v_vel);
    delete[] (w_vel);
    delete[] (pres);
    delete[] (vel_div);
    delete[] (Temp);
    delete[] (Con);
    delete[] (Sight);
    delete[] (turb_visc);
    delete[] (source_T);
}

//================================= Visualization (VTK) ==================================
// ***************************************************************************************
/// \brief  Prepares the (analytical) arrays in a correct format and writes the structured grid and its variables
/// \param  filename  xml filename (via argument)
/// \param  u     constant input value (\a x -velocity)
/// \param  v     constant input value (\a y -velocity)
/// \param  w     constant input value (\a z -velocity)
/// \param  p     constant input value (pressure)
/// \param  T     constant input value (temperature)
/// \param  s     constant input value (sight)
/// \author Severt
// ***************************************************************************************
void VTKWriter::vtkPrepareAndWrite(const char *filename, read_ptr u, read_ptr v, read_ptr w, read_ptr p, read_ptr T) {
#ifdef USEMPI
    auto mpi_handler = MPIHandler::getInstance();
#endif
    Domain *domain = Domain::getInstance();
    real X1 = domain->get_X1();
    real Y1 = domain->get_Y1();
    real Z1 = domain->get_Z1();

    int Nx = static_cast<int>(domain->get_Nx());
    int Ny = static_cast<int>(domain->get_Ny());
    int Nz = static_cast<int>(domain->get_Nz());

    real dx = domain->get_dx();
    real dy = domain->get_dy();
    real dz = domain->get_dz();

    // Initialize variables
    int size_vars = 8; // Number of variables
    int var_dims[] = {1, 1, 1, 1, 1, 1, 1, 1}; // Dimensions of variables (x,y,z,u,v,w,p,div,T)
    int centering[] = {0, 0, 0, 0, 0, 0, 0, 0}; // Whether the variables are centered in a cell: 0 for zonal!
    const char *var_names[] = {"x-coords", "y-coords", "z-coords", "x-velocity", "y-velocity", "z-velocity", "pressure", "temperature"};

#ifdef USEMPI
    std::vector<int> rank_has_boundary {mpi_handler->get_mpi_neighbour()};
    int bx0{rank_has_boundary.at(Patch::LEFT)};
    int bx1{rank_has_boundary.at(Patch::RIGHT)};
    int by0{rank_has_boundary.at(Patch::BOTTOM)};
    int by1{rank_has_boundary.at(Patch::TOP)};
    int bz0{rank_has_boundary.at(Patch::BACK)};
    int bz1{rank_has_boundary.at(Patch::FRONT)};
#else
    int bz0{0};
    int bz1{0};
    int by0{0};
    int by1{0};
    int bx0{0};
    int bx1{0};
#endif

    int dims[] = {Nx + 1 - bx0 - bx1, Ny + 1 - by0 - by1, Nz + 1 - bz0 - bz1};            // Dimensions of the rectilinear array (+1 for zonal values)

    int size = static_cast<int>(dims[0]*dims[1]*dims[2]);

    auto x_coords = new float[dims[0]];
    auto y_coords = new float[dims[1]];
    auto z_coords = new float[dims[2]];

    // Initialize grid
    // faces of the grid cells
    for (int i = bx0; i < Nx + 1 - bx1; i++) {
        x_coords[i-bx0] = static_cast<float> (X1 + (i - 1) * dx);
    }

    for (int j = by0; j < Ny + 1 - by1; j++) {
        y_coords[j-by0] = static_cast<float> (Y1 + (j - 1) * dy);
    }

    for (int k = bz0; k < Nz + 1 - bz1; k++) {
        z_coords[k-bz0] = static_cast<float> (Z1 + (k - 1) * dz);
    }

    // centers of the grid cells
    auto x_centres = new float[size];
    auto y_centres = new float[size];
    auto z_centres = new float[size];

    // velocities
    auto u_vel = new float[size];
    auto v_vel = new float[size];
    auto w_vel = new float[size];
    // pressure
    auto pres = new float[size];
    // temperature
    auto Temp = new float[size];

    // Cast variables to floats
<<<<<<< HEAD
  for (int k = bz0; k < Nz - bz1; k++) {
        for (int j = by0; j < Ny - by1; j++) {
            for (int i = bx0; i < Nx - bx1; i++) {
                size_t indexData = IX(i, j, k, Nx, Ny);
                size_t indexVTK = IX(i - bx0, j - by0, k - bz0, Nx - bx0 - bx1, Ny - by0 - by1);
                x_centres[indexVTK] = x_coords[i - bx0] + static_cast<float> (0.5 * dx);
                y_centres[indexVTK] = y_coords[j - by0] + static_cast<float> (0.5 * dy);
                z_centres[indexVTK] = z_coords[k - bz0] + static_cast<float> (0.5 * dz);
                u_vel[indexVTK] = static_cast<float>(u[indexData]);
                v_vel[indexVTK] = static_cast<float>(v[indexData]);
                w_vel[indexVTK] = static_cast<float>(w[indexData]);
                pres[indexVTK] = static_cast<float>(p[indexData]);
                Temp[indexVTK] = static_cast<float>(T[indexData]);
=======
    for (int k = 0; k < Nz; k++) {
        for (int j = 0; j < Ny; j++) {
            for (int i = 0; i < Nx; i++) {
                size_t index = IX(i, j, k, Nx, Ny);
                x_centres[index] = x_coords[i] + static_cast<float> (0.5 * dx);
                y_centres[index] = y_coords[j] + static_cast<float> (0.5 * dy);
                z_centres[index] = z_coords[k] + static_cast<float> (0.5 * dz);
                u_vel[index] = static_cast<float>(u[index]);
                v_vel[index] = static_cast<float>(v[index]);
                w_vel[index] = static_cast<float>(w[index]);
                pres[index] = static_cast<float>(p[index]);
                Temp[index] = static_cast<float>(T[index]);
>>>>>>> 0e753911
            }
        }
    }
    // Summarize pointers to variables in an array
    float *vars[] = {static_cast<float *> (x_centres),
                     static_cast<float *> (y_centres),
                     static_cast<float *> (z_centres),
                     static_cast<float *> (u_vel),
                     static_cast<float *> (v_vel),
                     static_cast<float *> (w_vel),
                     static_cast<float *> (pres),
                     static_cast<float *> (Temp)};

    // Use visit_writer to write data on mesh
    write_rectilinear_mesh(filename, 1, dims, x_coords, y_coords, z_coords, size_vars, var_dims, centering, var_names, vars);

    // Clean up
    delete[] (x_coords);
    delete[] (y_coords);
    delete[] (z_coords);
    delete[] (x_centres);
    delete[] (y_centres);
    delete[] (z_centres);
    delete[] (u_vel);
    delete[] (v_vel);
    delete[] (w_vel);
    delete[] (pres);
    delete[] (Temp);
}<|MERGE_RESOLUTION|>--- conflicted
+++ resolved
@@ -295,8 +295,7 @@
     auto Temp = new float[size];
 
     // Cast variables to floats
-<<<<<<< HEAD
-  for (int k = bz0; k < Nz - bz1; k++) {
+    for (int k = bz0; k < Nz - bz1; k++) {
         for (int j = by0; j < Ny - by1; j++) {
             for (int i = bx0; i < Nx - bx1; i++) {
                 size_t indexData = IX(i, j, k, Nx, Ny);
@@ -309,20 +308,6 @@
                 w_vel[indexVTK] = static_cast<float>(w[indexData]);
                 pres[indexVTK] = static_cast<float>(p[indexData]);
                 Temp[indexVTK] = static_cast<float>(T[indexData]);
-=======
-    for (int k = 0; k < Nz; k++) {
-        for (int j = 0; j < Ny; j++) {
-            for (int i = 0; i < Nx; i++) {
-                size_t index = IX(i, j, k, Nx, Ny);
-                x_centres[index] = x_coords[i] + static_cast<float> (0.5 * dx);
-                y_centres[index] = y_coords[j] + static_cast<float> (0.5 * dy);
-                z_centres[index] = z_coords[k] + static_cast<float> (0.5 * dz);
-                u_vel[index] = static_cast<float>(u[index]);
-                v_vel[index] = static_cast<float>(v[index]);
-                w_vel[index] = static_cast<float>(w[index]);
-                pres[index] = static_cast<float>(p[index]);
-                Temp[index] = static_cast<float>(T[index]);
->>>>>>> 0e753911
             }
         }
     }
