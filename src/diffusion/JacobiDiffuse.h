--- conflicted
+++ resolved
@@ -10,7 +10,7 @@
 
 #include "../interfaces/IDiffusion.h"
 #include "../Field.h"
-#ifndef PROFILING
+#ifndef BENCHMARKING
 #include <spdlog/logger.h>
 #endif
 
@@ -26,23 +26,14 @@
     static void JacobiStep(Field *out, const Field *in, const Field *b, real dsign, real w, real D, const Field *EV, real dt, bool sync = true); // turbulent version
 
 private:
-<<<<<<< HEAD
-#ifndef PROFILING
+#ifndef BENCHMARKING
     std::shared_ptr<spdlog::logger> m_logger;
 #endif
-
-	real m_dt;
-	real m_dsign;
-	real m_w;
-	size_t m_max_iter;
-	real m_tol_res;
-=======
     real m_dt;
     real m_dsign;
     real m_w;
     size_t m_max_iter;
     real m_tol_res;
->>>>>>> 9395ed34
 };
 
 #endif /* ARTSS_DIFFUSION_JACOBIDIFFUSE_H_ */