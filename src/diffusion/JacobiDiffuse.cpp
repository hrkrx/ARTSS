--- conflicted
+++ resolved
@@ -17,7 +17,7 @@
 #include "../utility/Utility.h"
 
 JacobiDiffuse::JacobiDiffuse() {
-#ifndef PROFILING
+#ifndef BENCHMARKING
     m_logger = Utility::createLogger(typeid(this).name());
 #endif
     auto params = Parameters::getInstance();
@@ -136,16 +136,9 @@
 #pragma acc wait
         }
 
-<<<<<<< HEAD
-#ifndef PROFILING
+#ifndef BENCHMARKING
         m_logger->info("Number of iterations: {}", it);
-        m_logger->info("Jacobi ||res|| = {:.5e}", res);
-=======
-#ifndef BENCHMARKING
-        std::cout << "Number of iterations:" << it << std::endl;
-        std::cout << "Jacobi ||res|| = " << res << "\n";
-        //TODO Logger
->>>>>>> 0dd3a6db
+        m_logger->info("Jacobi ||res|| = {:0.5e}", res);
 #endif
     }  // end data region
 }
@@ -258,16 +251,9 @@
         if (sync) {
 #pragma acc wait
         }
-<<<<<<< HEAD
-#ifndef PROFILING
+#ifndef BENCHMARKING
         m_logger->info("Number of iterations: {}", it);
-        m_logger->info("Jacobi ||res|| = {.5e}", res);
-=======
-#ifndef BENCHMARKING
-        std::cout << "Number of iterations:" << it << std::endl;
-        std::cout << "Jacobi ||res|| = " << res << "\n";
-        //TODO Logger
->>>>>>> 0dd3a6db
+        m_logger->info("Jacobi ||res|| = {:0.5e}", res);
 #endif
     }  // end data region
 }
