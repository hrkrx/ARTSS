--- conflicted
+++ resolved
@@ -1,13 +1,14 @@
-/// \file 		JacobiDiffuse.cpp
-/// \brief 		Solves diffusion equation with Jacobian method
-/// \details	Solves Diffusion equation \f$ \partial_t \phi_2 = \nu \nabla^2 \phi_2 \f$ via calculated iterations of Jacobi step (dependent on residual/ maximal 1000)
-/// \date 		May 20, 2016
-/// \author 	Severt
-/// \copyright 	<2015-2020> Forschungszentrum Juelich GmbH. All rights reserved.
+/// \file       JacobiDiffuse.cpp
+/// \brief      Solves diffusion equation with Jacobian method
+/// \details    Solves Diffusion equation \f$ \partial_t \phi_2 = \nu \nabla^2 \phi_2 \f$ via calculated iterations of Jacobi step (dependent on residual/ maximal 1000)
+/// \date       May 20, 2016
+/// \author     Severt
+/// \copyright  <2015-2020> Forschungszentrum Juelich GmbH. All rights reserved.
+
+#include <spdlog/spdlog.h>
 
 #include <cmath>
 #include <iostream>
-#include <spdlog/spdlog.h>
 
 #include "JacobiDiffuse.h"
 #include "../utility/Parameters.h"
@@ -29,18 +30,17 @@
     m_tol_res = params->getReal("solver/diffusion/tol_res");
 }
 
-//====================================== Diffuse ===============================================
-// ***************************************************************************************
+// ============================ Diffuse =====================================
+// *****************************************************************************
 /// \brief  solves diffusion equation \f$ \partial_t \phi_2 = \nu \ nabla^2 \phi_2 \f$
-/// 		via calculated iterations of Jacobi step (dependent on residual/ maximal iterations)
-/// \param  out			output pointer
-/// \param	in			input pointer
-/// \param	b 			source pointer
-/// \param	D			diffusion coefficient (nu - velocity, kappa - temperature)
-/// \param  sync		synchronization boolean (true=sync (default), false=async)
-// ***************************************************************************************
+///         via calculated iterations of Jacobi step (dependent on residual/ maximal iterations)
+/// \param  out         output pointer
+/// \param  in          input pointer
+/// \param  b           source pointer
+/// \param  D           diffusion coefficient (nu - velocity, kappa - temperature)
+/// \param  sync        synchronization boolean (true=sync (default), false=async)
+// *****************************************************************************
 void JacobiDiffuse::diffuse(Field *out, Field *in, const Field *b, const real D, bool sync) {
-
     auto domain = Domain::getInstance();
     // local variables and parameters for GPU
     auto bsize = domain->GetSize(out->GetLevel());
@@ -137,31 +137,24 @@
         }
 
 #ifndef PROFILING
-<<<<<<< HEAD
-        spdlog::info("Number of iterations: {}", it);
-        spdlog::info("Jacobi ||res||=", res);
-=======
         m_logger->info("Number of iterations: {}", it);
         m_logger->info("Jacobi ||res|| = {:.5e}", res);
->>>>>>> 82f37ac1
 #endif
-
-    }//end data region
+    }  // end data region
 }
 
-//====================================== Turbulent version ===============================================
-// ***************************************************************************************
+// ======================= Turbulent version ================================
+// ************************************************************************
 /// \brief  solves turbulent diffusion equation \f$ \partial_t \phi_2 = \nu \ nabla^2 \phi_2 \f$
-/// 		via calculated iterations of Jacobi step (dependent on residual/ maximal iterations)
-/// \param  out			output pointer
-/// \param	in			input pointer
-/// \param	b 			source pointer
-/// \param	D			diffusion coefficient (nu - velocity, kappa - temperature)
-/// \param	EV			turbulent diffusion coefficient (eddy viscosity)
-/// \param  sync		synchronization boolean (true=sync (default), false=async)
-// ***************************************************************************************
+///         via calculated iterations of Jacobi step (dependent on residual/ maximal iterations)
+/// \param  out         output pointer
+/// \param  in          input pointer
+/// \param  b           source pointer
+/// \param  D           diffusion coefficient (nu - velocity, kappa - temperature)
+/// \param  EV          turbulent diffusion coefficient (eddy viscosity)
+/// \param  sync        synchronization boolean (true=sync (default), false=async)
+// ************************************************************************
 void JacobiDiffuse::diffuse(Field *out, Field *in, const Field *b, const real D, const Field *EV, bool sync) {
-
     auto domain = Domain::getInstance();
     // local variables and parameters for GPU
     auto bsize = domain->GetSize(out->GetLevel());
@@ -259,36 +252,30 @@
 #pragma acc wait
         }
 #ifndef PROFILING
-<<<<<<< HEAD
-        spdlog::info("Number of iterations: {}", it);
-        spdlog::info("Jacobi ||res||={}", res);
-=======
         m_logger->info("Number of iterations: {}", it);
         m_logger->info("Jacobi ||res|| = {.5e}", res);
->>>>>>> 82f37ac1
 #endif
-    }//end data region
+    }  // end data region
 }
 
-//====================================== Jacobian stencil ===============================================
-// ***************************************************************************************
+// ======================= Jacobian stencil ================================
+// ************************************************************************
 /// \brief  performs one (weighted) Jacobi step \f$ x_i^{(n+1)}:=\frac1{a_{ii}}\left(b_i-\sum_{j\not=i} a_{ij}\cdot x_j^{(n)}\right), \, i=0,\dots,N_x-2 \f$
-/// \param  out		output pointer
-/// \param	in		input pointer
-/// \param	b 		source pointer
-/// \param	alpha	3-dimensional array;
-///						\f$ (1/dx^2, 1/dy^2, 1/dz^2)\f$ for pressure,
-///						\f$ (\nu\cdot dt\cdot 1/dx^2, \nu\cdot dt\cdot 1/dy^2, \nu\cdot dt\cdot 1/dz^2)\f$  for velocity,
-///						\f$ (\kappa\cdot dt\cdot 1/dx^2, \kappa\cdot dt\cdot 1/dy^2, \kappa\cdot dt\cdot 1/dz^2)\f$ for temperature
-/// \param 	beta	3-dimensional array;
-///						\f$ 1./(2\cdot(\alpha_0 + \alpha_1 + \alpha_2) + 0.5)\f$ for pressure
-/// 					\f$ 1/(2\cdot(\alpha_0 + \alpha_1 + \alpha_2) + 1)\f$ for velocity
-/// \param	dsign	sign (\a -1. for pressure, \a 1. else)
-/// \param 	w		weight (1. - diffusion, 2./3. - multigrid)
-/// \param	sync	synchronous kernel launching (true, default: false)
-// ***************************************************************************************
+/// \param  out     output pointer
+/// \param  in      input pointer
+/// \param  b       source pointer
+/// \param  alpha   3-dimensional array;
+///                     \f$ (1/dx^2, 1/dy^2, 1/dz^2)\f$ for pressure,
+///                     \f$ (\nu\cdot dt\cdot 1/dx^2, \nu\cdot dt\cdot 1/dy^2, \nu\cdot dt\cdot 1/dz^2)\f$  for velocity,
+///                     \f$ (\kappa\cdot dt\cdot 1/dx^2, \kappa\cdot dt\cdot 1/dy^2, \kappa\cdot dt\cdot 1/dz^2)\f$ for temperature
+/// \param  beta    3-dimensional array;
+///                     \f$ 1./(2\cdot(\alpha_0 + \alpha_1 + \alpha_2) + 0.5)\f$ for pressure
+///                     \f$ 1/(2\cdot(\alpha_0 + \alpha_1 + \alpha_2) + 1)\f$ for velocity
+/// \param  dsign   sign (\a -1. for pressure, \a 1. else)
+/// \param  w       weight (1. - diffusion, 2./3. - multigrid)
+/// \param  sync    synchronous kernel launching (true, default: false)
+// ************************************************************************
 void JacobiDiffuse::JacobiStep(Field *out, const Field *in, const Field *b, const real alphaX, const real alphaY, const real alphaZ, const real beta, const real dsign, const real w, bool sync) {
-
     auto domain = Domain::getInstance();
     // local variables and parameters for GPU
     const size_t Nx = domain->GetNx(out->GetLevel()); //due to unnecessary parameter passing of *this
@@ -319,29 +306,28 @@
     }
 }
 
-//========================= Multigrid version for Jacobian stencil =========================
-// ***************************************************************************************
+// =============== Multigrid version for Jacobian stencil ===============
+// ************************************************************************
 /// \brief  performs one (weighted) Jacobi step at multigrid level, \f$ x_i^{(n+1)}:=\frac1{a_{ii}}\left(b_i-\sum_{j\not=i} a_{ij}\cdot x_j^{(n)}\right), \, i=0,\dots,N_x-2 \f$
-/// \param	level	multigrid level
-/// \param  out		output pointer
-/// \param	in		input pointer
-/// \param	b 		source pointer
-/// \param	alpha	3-dimensional array;
-///						\f$ (1/dx^2, 1/dy^2, 1/dz^2)\f$ for pressure,
-///						\f$ (\nu\cdot dt\cdot 1/dx^2, \nu\cdot dt\cdot 1/dy^2, \nu\cdot dt\cdot 1/dz^2)\f$  for velocity,
-///						\f$ (\kappa\cdot dt\cdot 1/dx^2, \kappa\cdot dt\cdot 1/dy^2, \kappa\cdot dt\cdot 1/dz^2)\f$ for temperature
-/// \param 	beta	3-dimensional array;
-///						\f$ 1./(2\cdot(\alpha_0 + \alpha_1 + \alpha_2) + 0.5)\f$ for pressure
-/// 					\f$ 1/(2\cdot(\alpha_0 + \alpha_1 + \alpha_2) + 1)\f$ for velocity
-/// \param	dsign	sign (\a -1. for pressure, \a 1. else)
-/// \param 	w		weight (1. - diffusion, 2./3. - multigrid)
-/// \param	sync	synchronous kernel launching (true, default: false)
-// ***************************************************************************************
+/// \param  level   multigrid level
+/// \param  out     output pointer
+/// \param  in      input pointer
+/// \param  b       source pointer
+/// \param  alpha   3-dimensional array;
+///                     \f$ (1/dx^2, 1/dy^2, 1/dz^2)\f$ for pressure,
+///                     \f$ (\nu\cdot dt\cdot 1/dx^2, \nu\cdot dt\cdot 1/dy^2, \nu\cdot dt\cdot 1/dz^2)\f$  for velocity,
+///                     \f$ (\kappa\cdot dt\cdot 1/dx^2, \kappa\cdot dt\cdot 1/dy^2, \kappa\cdot dt\cdot 1/dz^2)\f$ for temperature
+/// \param  beta    3-dimensional array;
+///                     \f$ 1./(2\cdot(\alpha_0 + \alpha_1 + \alpha_2) + 0.5)\f$ for pressure
+///                     \f$ 1/(2\cdot(\alpha_0 + \alpha_1 + \alpha_2) + 1)\f$ for velocity
+/// \param  dsign   sign (\a -1. for pressure, \a 1. else)
+/// \param  w       weight (1. - diffusion, 2./3. - multigrid)
+/// \param  sync    synchronous kernel launching (true, default: false)
+// ************************************************************************
 void JacobiDiffuse::JacobiStep(size_t level, Field *out, const Field *in, const Field *b, const real alphaX, const real alphaY, const real alphaZ, const real beta, const real dsign, const real w, bool sync) {
-
     auto domain = Domain::getInstance();
     // local variables and parameters for GPU
-    const size_t Nx = domain->GetNx(level); //due to unnecessary parameter passing of *this
+    const size_t Nx = domain->GetNx(level);  //due to unnecessary parameter passing of *this
     const size_t Ny = domain->GetNy(level);
 
     auto bsize = domain->GetSize(out->GetLevel());
@@ -370,21 +356,20 @@
     }
 }
 
-//========================= Turbulent version for Jacobian stencil =========================
-// ***************************************************************************************
+// =============== Turbulent version for Jacobian stencil ===============
+// ************************************************************************
 /// \brief  performs one (weighted) Jacobi step for turbulent diffusion, \f$ x_i^{(n+1)}:=\frac1{a_{ii}}\left(b_i-\sum_{j\not=i} a_{ij}\cdot x_j^{(n)}\right), \, i=0,\dots,N_x-2 \f$
-/// \param  out		output pointer
-/// \param	in		input pointer
-/// \param	b 		source pointer
-/// \param	dsign	sign (\a -1. for pressure, \a 1. else)
-/// \param 	w		weight (1. - diffusion, 2./3. - multigrid)
-/// \param	D		diffusion coefficient (nu - velocity, kappa - temperature)
-/// \param	EV		turbulent diffusion coefficient (eddy viscosity)
-/// \param 	dt		time step
-/// \param	sync	synchronous kernel launching (true, default: false)
-// ***************************************************************************************
+/// \param  out     output pointer
+/// \param  in      input pointer
+/// \param  b       source pointer
+/// \param  dsign   sign (\a -1. for pressure, \a 1. else)
+/// \param  w       weight (1. - diffusion, 2./3. - multigrid)
+/// \param  D       diffusion coefficient (nu - velocity, kappa - temperature)
+/// \param  EV      turbulent diffusion coefficient (eddy viscosity)
+/// \param  dt      time step
+/// \param  sync    synchronous kernel launching (true, default: false)
+// ************************************************************************
 void JacobiDiffuse::JacobiStep(Field *out, const Field *in, const Field *b, const real dsign, const real w, const real D, const Field *EV, const real dt, bool sync) {
-
     auto domain = Domain::getInstance();
     // local variables and parameters for GPU
     const size_t Nx = domain->GetNx(out->GetLevel()); //due to unnecessary parameter passing of *this
