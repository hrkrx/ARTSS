--- conflicted
+++ resolved
@@ -30,16 +30,10 @@
     m_w = params->get_real("solver/diffusion/w");
 
     if (params->get("solver/diffusion/type") == "ColoredGaussSeidel") {
-<<<<<<< HEAD
-        m_max_iter = static_cast<size_t>(params->getInt("solver/diffusion/max_iter"));
-        m_tol_res = params->getReal("solver/diffusion/tol_res");
-    } else {
-=======
         m_max_iter = static_cast<size_t>(params->get_int("solver/diffusion/max_iter"));
         m_tol_res = params->get_real("solver/diffusion/tol_res");
     }
     else {
->>>>>>> 9395ed34
         m_max_iter = 10000;
         m_tol_res = 1e-16;
     }
@@ -48,15 +42,6 @@
 // ========================== Diffuse =================================
 // ************************************************************************
 /// \brief  solves Diffusion equation \f$ \partial_t \phi_2 = \nu \ nabla^2 \phi_2 \f$
-<<<<<<< HEAD
-///         via calculated iterations of CGS step (dependent on residual/ maximal iterations)
-/// \param  out         output pointer
-/// \param  in          input pointer
-/// \param  b           source pointer
-/// \param  D           diffusion coefficient (nu - velocity, kappa - temperature)
-/// \param  sync        synchronization boolean (true=sync (default), false=async)
-// ************************************************************************
-=======
 ///     via calculated iterations of CGS step (dependent on residual/ maximal iterations)
 /// \param  out     output pointer
 /// \param  in      input pointer
@@ -64,7 +49,6 @@
 /// \param  D     diffusion coefficient (nu - velocity, kappa - temperature)
 /// \param  sync    synchronization boolean (true=sync (default), false=async)
 // ***************************************************************************************
->>>>>>> 9395ed34
 void ColoredGaussSeidelDiffuse::diffuse(Field *out, Field *in, const Field *b, const real D, bool sync) {
     auto domain = Domain::getInstance();
     // local parameters for GPU
@@ -76,13 +60,8 @@
 
     auto boundary = BoundaryController::getInstance();
 
-<<<<<<< HEAD
-    auto bsize_i = boundary->getSize_innerList();
-    auto bsize_b = boundary->getSize_boundaryList();
-=======
   auto bsize_i = boundary->getSize_innerList();
   auto bsize_b = boundary->getSize_boundaryList();
->>>>>>> 9395ed34
 
     size_t* d_iList = boundary->get_innerList_level_joined();
     size_t* d_bList = boundary->get_boundaryList_level_joined();
@@ -127,15 +106,9 @@
 //#pragma acc parallel loop independent present(d_out[:bsize], d_b[:bsize], d_iList[:bsize_i]) async
         for (size_t j = 0; j < bsize_i; ++j){
         const size_t i = d_iList[j];
-<<<<<<< HEAD
-            res = ( - alphaX * (d_out[i + 1] + d_out[i - 1])\
-                    - alphaY * (d_out[i + Nx] + d_out[i - Nx])\
-                    - alphaZ * (d_out[i + Nx * Ny] + d_out[i - Nx * Ny])\
-=======
             res = ( - alpha_x * (d_out[i + 1] + d_out[i - 1])\
                     - alpha_y * (d_out[i + Nx] + d_out[i - Nx])\
                     - alpha_z * (d_out[i + Nx * Ny] + d_out[i - Nx * Ny])\
->>>>>>> 9395ed34
                     + rbeta * d_out[i] - d_b[i]);
             // TODO: find a way to exclude obstacle indices! Jacobi now uses res=D*(out-in)
             sum += res * res;
@@ -188,15 +161,6 @@
 
 //#pragma acc data present(d_out[:bsize], d_b[:bsize], d_EV[:bsize])
 {
-<<<<<<< HEAD
-    const size_t Nx = domain->GetNx(out->GetLevel());  // due to unnecessary parameter passing of *this
-    const size_t Ny = domain->GetNy(out->GetLevel());
-    const size_t Nz = domain->GetNz(out->GetLevel());
-
-    const real dx = domain->Getdx(out->GetLevel());  // due to unnecessary parameter passing of *this
-    const real dy = domain->Getdy(out->GetLevel());
-    const real dz = domain->Getdz(out->GetLevel());
-=======
     const size_t Nx = domain->get_Nx(out->GetLevel()); //due to unnecessary parameter passing of *this
     const size_t Ny = domain->get_Ny(out->GetLevel());
     const size_t Nz = domain->get_Nz(out->GetLevel());
@@ -204,7 +168,6 @@
     const real dx = domain->get_dx(out->GetLevel()); //due to unnecessary parameter passing of *this
     const real dy = domain->get_dy(out->GetLevel());
     const real dz = domain->get_dz(out->GetLevel());
->>>>>>> 9395ed34
 
     const real rdx = 1. / dx;
     const real rdy = 1. / dy;
@@ -212,11 +175,7 @@
 
     real dt = m_dt;
 
-<<<<<<< HEAD
-    real alphaX, alphaY, alphaZ, rbeta;  // calculated in ColoredGaussSeidelStep!
-=======
     real alpha_x, alpha_y, alpha_z, rbeta; //calculated in colored_gauss_seidel_step!
->>>>>>> 9395ed34
 
     const real dsign = m_dsign;
     const real w = m_w;
@@ -234,21 +193,6 @@
         sum = 0;
 
 //#pragma acc parallel loop independent present(d_out[:bsize], d_b[:bsize], d_EV[:bsize], d_iList[:bsize_i]) async
-<<<<<<< HEAD
-        for (size_t j = 0; j < bsize_i; ++j){
-            const size_t i = d_iList[j];
-            alphaX = (D + d_EV[i]) * dt * rdx * rdx;
-            alphaY = (D + d_EV[i]) * dt * rdy * rdy;
-            alphaZ = (D + d_EV[i]) * dt * rdz * rdz;
-            rbeta = (1. + 2. * (alphaX + alphaY + alphaZ));
-
-            res = ( - alphaX * (d_out[i + 1      ] + d_out[i - 1      ])\
-                    - alphaY * (d_out[i + Nx     ] + d_out[i - Nx     ])\
-                    - alphaZ * (d_out[i + Nx * Ny] + d_out[i - Nx * Ny])\
-                    + rbeta * d_out[i] - d_b[i]);
-            sum += res * res;
-        }
-=======
     for (size_t j = 0; j < bsize_i; ++j){
         const size_t i = d_iList[j];
         alpha_x = (D + d_EV[i]) * dt * rdx * rdx;
@@ -262,7 +206,6 @@
                 + rbeta * d_out[i] - d_b[i]);
         sum += res * res;
     }
->>>>>>> 9395ed34
 
 //#pragma acc wait
         res = sqrt(sum);
@@ -295,14 +238,9 @@
 /// \param  dsign    sign (\a -1. for pressure, \a 1. else)
 /// \param  w        weight (1. - diffusion, 2./3. - multigrid)
 /// \param  sync     synchronization boolean (true=sync (default), false=async)
-<<<<<<< HEAD
-// *****************************************************************************
-void ColoredGaussSeidelDiffuse::ColoredGaussSeidelStep(Field *out, const Field *b, const real alphaX, const real alphaY, const real alphaZ, const real beta, const real dsign, const real w, bool sync) {
-=======
 // ***************************************************************************************
 void ColoredGaussSeidelDiffuse::colored_gauss_seidel_step(Field *out, const Field *b, const real alpha_x, const real alpha_y, const real alpha_z, const real beta, const real dsign, const real w, bool sync) {
 
->>>>>>> 9395ed34
     auto domain = Domain::getInstance();
     // local parameters for GPU
     const size_t nx = domain->get_Nx(out->GetLevel());
@@ -405,14 +343,9 @@
 /// \param  EV       eddy viscosity (nu_turb)
 /// \param  dt       time step
 /// \param  sync     synchronization boolean (true=sync (default), false=async)
-<<<<<<< HEAD
-// *****************************************************************************
-void ColoredGaussSeidelDiffuse::ColoredGaussSeidelStep(Field *out, const Field *b, const real dsign, const real w, const real D, const Field *EV, const real dt, bool sync) {
-=======
 // ***************************************************************************************
 void ColoredGaussSeidelDiffuse::colored_gauss_seidel_step(Field *out, const Field *b, const real dsign, const real w, const real D, const Field *EV, const real dt, bool sync) {
 
->>>>>>> 9395ed34
     auto domain = Domain::getInstance();
     // local parameters for GPU
     const size_t Nx = domain->get_Nx(out->GetLevel());
@@ -578,20 +511,6 @@
 ///                  \f$ 1/(2\cdot(\alpha_0 + \alpha_1) + 1)\f$ for velocity
 /// \param  dsign    sign (\a -1. for pressure, \a 1. else)
 /// \param  w        weight (1. - diffusion, 2./3. - multigrid)
-<<<<<<< HEAD
-/// \param  nx       number of cells in x-direction of computational domain
-/// \param  ny       number of cells in y-direction
-// ************************************************************************
-void ColoredGaussSeidelDiffuse::ColoredGaussSeidelStencil(size_t i, size_t j, size_t k, real *out, real *b, const real alphaX, const real alphaY, const real alphaZ, const real dsign, const real beta, const real w, const size_t nx, const size_t ny) {
-    real d_out_x    = *(out + IX(i + 1, j, k, nx, ny));  // per value (not access) necessary due to performance issues
-    real d_out_x2   = *(out + (IX(i - 1, j, k, nx, ny)));
-    real d_out_y    = *(out + (IX(i, j + 1, k, nx, ny)));
-    real d_out_y2   = *(out + IX(i, j - 1, k, nx, ny));
-    real d_out_z    = *(out + (IX(i, j, k + 1, nx, ny)));
-    real d_out_z2   = *(out + (IX(i, j, k - 1, nx, ny)));
-    real d_b        = *(b + IX(i, j, k, nx, ny));
-    real r_out      = *(out + IX(i, j, k, nx, ny));
-=======
 /// \param  Nx       number of cells in x-direction of computational domain
 /// \param  Ny       number of cells in y-direction
 // ***************************************************************************************
@@ -605,17 +524,11 @@
     real d_out_z2   = *(out + (IX(i, j, k - 1, Nx, Ny)));
     real d_b        = *(b + IX(i, j, k, Nx, Ny));
     real r_out      = *(out + IX(i, j, k, Nx, Ny));
->>>>>>> 9395ed34
 
     real out_h      = beta * (dsign * d_b\
                          + alpha_x * (d_out_x + d_out_x2)\
                          + alpha_y * (d_out_y + d_out_y2)\
                          + alpha_z * (d_out_z + d_out_z2));
 
-<<<<<<< HEAD
-    *(out + IX(i, j, k, nx, ny)) = (1 - w) * r_out + w * out_h;
-}
-=======
     *(out + IX(i, j, k, Nx, Ny)) = (1 - w) * r_out + w * out_h;
-};
->>>>>>> 9395ed34
+};