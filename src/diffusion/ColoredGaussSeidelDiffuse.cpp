--- conflicted
+++ resolved
@@ -5,16 +5,11 @@
 /// \author       lgewuerz
 /// \copyright    <2015-2018> Forschungszentrum Juelich GmbH. All rights reserved.
 
+
+#include <spdlog/spdlog.h>
+
 #include <cmath>
-<<<<<<< HEAD
 #include <iostream>
-#include <spdlog/spdlog.h>
-
-=======
-#ifndef PROFILING
-#include <spdlog/spdlog.h>
-#endif
->>>>>>> 82f37ac1
 
 #include "ColoredGaussSeidelDiffuse.h"
 #include "../boundary/BoundaryController.h"
@@ -22,7 +17,8 @@
 #include "../Domain.h"
 #include "../utility/Utility.h"
 
-//=============================== Constructor ======================================
+
+// ========================== Constructor =================================
 ColoredGaussSeidelDiffuse::ColoredGaussSeidelDiffuse() {
 #ifndef PROFILING
     m_logger = Utility::createLogger(typeid(this).name());
@@ -36,25 +32,23 @@
     if (params->get("solver/diffusion/type") == "ColoredGaussSeidel") {
         m_max_iter = static_cast<size_t>(params->getInt("solver/diffusion/max_iter"));
         m_tol_res = params->getReal("solver/diffusion/tol_res");
-    }
-    else {
+    } else {
         m_max_iter = 10000;
         m_tol_res = 1e-16;
     }
 }
 
-//==================================== Diffuse ===========================================
-// ***************************************************************************************
+// ========================== Diffuse =================================
+// ************************************************************************
 /// \brief  solves Diffusion equation \f$ \partial_t \phi_2 = \nu \ nabla^2 \phi_2 \f$
-/// 		via calculated iterations of CGS step (dependent on residual/ maximal iterations)
-/// \param  out			output pointer
-/// \param	in			input pointer
-/// \param	b 			source pointer
-/// \param	D			diffusion coefficient (nu - velocity, kappa - temperature)
-/// \param  sync		synchronization boolean (true=sync (default), false=async)
-// ***************************************************************************************
+///         via calculated iterations of CGS step (dependent on residual/ maximal iterations)
+/// \param  out         output pointer
+/// \param  in          input pointer
+/// \param  b           source pointer
+/// \param  D           diffusion coefficient (nu - velocity, kappa - temperature)
+/// \param  sync        synchronization boolean (true=sync (default), false=async)
+// ************************************************************************
 void ColoredGaussSeidelDiffuse::diffuse(Field *out, Field *in, const Field *b, const real D, bool sync) {
-
     auto domain = Domain::getInstance();
     // local parameters for GPU
     auto bsize = domain->GetSize(out->GetLevel());
@@ -65,8 +59,8 @@
 
     auto boundary = BoundaryController::getInstance();
 
-	auto bsize_i = boundary->getSize_innerList();
-	auto bsize_b = boundary->getSize_boundaryList();
+    auto bsize_i = boundary->getSize_innerList();
+    auto bsize_b = boundary->getSize_boundaryList();
 
     size_t* d_iList = boundary->get_innerList_level_joined();
     size_t* d_bList = boundary->get_boundaryList_level_joined();
@@ -111,11 +105,11 @@
 //#pragma acc parallel loop independent present(d_out[:bsize], d_b[:bsize], d_iList[:bsize_i]) async
         for (size_t j = 0; j < bsize_i; ++j){
         const size_t i = d_iList[j];
-            res = (	- alphaX * (d_out[i + 1] + d_out[i - 1])\
+            res = ( - alphaX * (d_out[i + 1] + d_out[i - 1])\
                     - alphaY * (d_out[i + Nx] + d_out[i - Nx])\
                     - alphaZ * (d_out[i + Nx * Ny] + d_out[i - Nx * Ny])\
                     + rbeta * d_out[i] - d_b[i]);
-            //TODO: find a way to exclude obstacle indices! Jacobi now uses res=D*(out-in)
+            // TODO: find a way to exclude obstacle indices! Jacobi now uses res=D*(out-in)
             sum += res * res;
         }
 
@@ -124,25 +118,19 @@
         it++;
     } //end while
 
-    if (sync)
-{
+    if (sync) {
 //#pragma acc wait
     }
 
 #ifndef PROFILING
-<<<<<<< HEAD
-    spdlog::info("Number of iterations: {}", it);
-    spdlog::info("Colored Gauss-Seidel ||res||={}", res);
-=======
     m_logger->info("Number of iterations: {}", it);
     m_logger->info("Colored Gauss-Seidel ||res|| = {:.5e}", res);
->>>>>>> 82f37ac1
 #endif
 } //end data region
 }
 
-//=============================== Turbulent version ======================================
-// ***************************************************************************************
+// ===================== Turbulent version ============================
+// ************************************************************************
 /// \brief  solves Diffusion equation \f$ \partial_t \phi_2 = \nu_{eff} \ nabla^2 \phi_2 \f$
 ///         via calculated iterations of CGS step (dependent on residual/ maximal iterations)
 /// \param  out         output pointer
@@ -151,9 +139,8 @@
 /// \param  D           diffusion coefficient (nu - velocity, kappa - temperature)
 /// \param  EV          eddy viscosity (nu_turb)
 /// \param  sync        synchronization boolean (true=sync (default), false=async)
-// ***************************************************************************************
+// ************************************************************************
 void ColoredGaussSeidelDiffuse::diffuse(Field *out, Field *in, const Field *b, const real D, const Field *EV, bool sync) {
-
     auto domain = Domain::getInstance();
     // local parameters for GPU
     auto bsize = domain->GetSize(out->GetLevel());
@@ -173,11 +160,11 @@
 
 //#pragma acc data present(d_out[:bsize], d_b[:bsize], d_EV[:bsize])
 {
-    const size_t Nx = domain->GetNx(out->GetLevel()); //due to unnecessary parameter passing of *this
+    const size_t Nx = domain->GetNx(out->GetLevel());  // due to unnecessary parameter passing of *this
     const size_t Ny = domain->GetNy(out->GetLevel());
     const size_t Nz = domain->GetNz(out->GetLevel());
 
-    const real dx = domain->Getdx(out->GetLevel()); //due to unnecessary parameter passing of *this
+    const real dx = domain->Getdx(out->GetLevel());  // due to unnecessary parameter passing of *this
     const real dy = domain->Getdy(out->GetLevel());
     const real dz = domain->Getdz(out->GetLevel());
 
@@ -187,7 +174,7 @@
 
     real dt = m_dt;
 
-    real alphaX, alphaY, alphaZ, rbeta; //calculated in ColoredGaussSeidelStep!
+    real alphaX, alphaY, alphaZ, rbeta;  // calculated in ColoredGaussSeidelStep!
 
     const real dsign = m_dsign;
     const real w = m_w;
@@ -205,19 +192,19 @@
         sum = 0;
 
 //#pragma acc parallel loop independent present(d_out[:bsize], d_b[:bsize], d_EV[:bsize], d_iList[:bsize_i]) async
-    for (size_t j = 0; j < bsize_i; ++j){
-        const size_t i = d_iList[j];
-        alphaX = (D + d_EV[i]) * dt * rdx * rdx;
-        alphaY = (D + d_EV[i]) * dt * rdy * rdy;
-        alphaZ = (D + d_EV[i]) * dt * rdz * rdz;
-        rbeta = (1. + 2. * (alphaX + alphaY + alphaZ));
-
-        res = ( - alphaX * (d_out[i + 1      ] + d_out[i - 1      ])\
-                - alphaY * (d_out[i + Nx     ] + d_out[i - Nx     ])\
-                - alphaZ * (d_out[i + Nx * Ny] + d_out[i - Nx * Ny])\
-                + rbeta * d_out[i] - d_b[i]);
-        sum += res * res;
-    }
+        for (size_t j = 0; j < bsize_i; ++j){
+            const size_t i = d_iList[j];
+            alphaX = (D + d_EV[i]) * dt * rdx * rdx;
+            alphaY = (D + d_EV[i]) * dt * rdy * rdy;
+            alphaZ = (D + d_EV[i]) * dt * rdz * rdz;
+            rbeta = (1. + 2. * (alphaX + alphaY + alphaZ));
+
+            res = ( - alphaX * (d_out[i + 1      ] + d_out[i - 1      ])\
+                    - alphaY * (d_out[i + Nx     ] + d_out[i - Nx     ])\
+                    - alphaZ * (d_out[i + Nx * Ny] + d_out[i - Nx * Ny])\
+                    + rbeta * d_out[i] - d_b[i]);
+            sum += res * res;
+        }
 
 //#pragma acc wait
         res = sqrt(sum);
@@ -225,25 +212,19 @@
 
     } //end while
 
-    if (sync)
-{
+    if (sync) {
 //#pragma acc wait
     }
 
 #ifndef PROFILING
-<<<<<<< HEAD
-    spdlog::info("Number of iterations: {}", it);
-    spdlog::info("Colored Gauss-Seidel ||res||={}", res);
-=======
     m_logger->info("Number of iterations: {}", it);
     m_logger->info("Colored Gauss-Seidel ||res|| = {.5e}", res);
->>>>>>> 82f37ac1
 #endif
-} //end data region
+    }  // end data region
 }
 
-//=============================== Iteration step ======================================
-// ***************************************************************************************
+//========================== Iteration step =================================
+// *****************************************************************************
 /// \brief  applies single CGS step on red-black grid
 /// \param  out      output pointer
 /// \param  b        source pointer
@@ -256,9 +237,8 @@
 /// \param  dsign    sign (\a -1. for pressure, \a 1. else)
 /// \param  w        weight (1. - diffusion, 2./3. - multigrid)
 /// \param  sync     synchronization boolean (true=sync (default), false=async)
-// ***************************************************************************************
+// *****************************************************************************
 void ColoredGaussSeidelDiffuse::ColoredGaussSeidelStep(Field *out, const Field *b, const real alphaX, const real alphaY, const real alphaZ, const real beta, const real dsign, const real w, bool sync) {
-
     auto domain = Domain::getInstance();
     // local parameters for GPU
     const size_t nx = domain->GetNx(out->GetLevel());
@@ -272,8 +252,8 @@
 
 //#pragma acc kernels present(d_out[:bsize], d_b[:bsize]) async
 {
-//TODO: exclude obstacles!
-    //red
+    // TODO: exclude obstacles!
+    // red
 //#pragma acc loop independent collapse(3)
     for (size_t k = 1; k < nz - 1; k += 2) {
         for (size_t j = 1; j < ny - 1; j += 2) {
@@ -350,8 +330,8 @@
 //#pragma acc wait
 }
 
-//======================== Turbulent version of iteration step ===========================
-// ***************************************************************************************
+// ============== Turbulent version of iteration step =================
+// *****************************************************************************
 /// \brief  applies single CGS step on red-black grid
 /// \param  out      output pointer
 /// \param  b        source pointer
@@ -361,9 +341,8 @@
 /// \param  EV       eddy viscosity (nu_turb)
 /// \param  dt       time step
 /// \param  sync     synchronization boolean (true=sync (default), false=async)
-// ***************************************************************************************
+// *****************************************************************************
 void ColoredGaussSeidelDiffuse::ColoredGaussSeidelStep(Field *out, const Field *b, const real dsign, const real w, const real D, const Field *EV, const real dt, bool sync) {
-
     auto domain = Domain::getInstance();
     // local parameters for GPU
     const size_t nx = domain->GetNx(out->GetLevel());
@@ -386,136 +365,135 @@
     auto d_b    = b->data;
     auto d_EV   = EV->data;
 
-//TODO: exclude obstacles!
+// TODO: exclude obstacles!
 //#pragma acc kernels present(d_out[:bsize], d_b[:bsize], d_EV[:bsize]) async
 {
-
-    //red
-//#pragma acc loop independent collapse(3)
-    for (size_t k = 1; k < nz - 1; k += 2) {
-        for (size_t j = 1; j < ny - 1; j += 2) {
-            for (size_t i = 1; i < nx - 1; i += 2) {
-                aX = (D + d_EV[IX(i, j, k, nx, ny)]) * dt * rdx * rdx;
-                aY = (D + d_EV[IX(i, j, k, nx, ny)]) * dt * rdy * rdy;
-                aZ = (D + d_EV[IX(i, j, k, nx, ny)]) * dt * rdz * rdz;
-
-                rb = (1. + 2. * (aX + aY + aZ));
-                bb = 1. / rb;
-
-                ColoredGaussSeidelStencil(i, j, k, d_out, d_b, aX, aY, aZ, dsign, bb, w, nx, ny);
-            }
-        }
-        for (size_t j = 2; j < ny - 1; j += 2) {
-            for (size_t i = 2; i < nx - 1; i += 2) {
-                aX = (D + d_EV[IX(i, j, k, nx, ny)]) * dt * rdx * rdx;
-                aY = (D + d_EV[IX(i, j, k, nx, ny)]) * dt * rdy * rdy;
-                aZ = (D + d_EV[IX(i, j, k, nx, ny)]) * dt * rdz * rdz;
-
-                rb = (1. + 2. * (aX + aY + aZ));
-                bb = 1. / rb;
-
-                ColoredGaussSeidelStencil(i, j, k, d_out, d_b, aX, aY, aZ, dsign, bb, w, nx, ny);
-            }
-        }
-    }
-//#pragma acc loop independent collapse(3)
-    for (size_t k = 2; k < nz - 1; k += 2) {
-        for (size_t j = 1; j < ny - 1; j += 2) {
-            for (size_t i = 2; i < nx - 1; i += 2) {
-                aX = (D + d_EV[IX(i, j, k, nx, ny)]) * dt * rdx * rdx;
-                aY = (D + d_EV[IX(i, j, k, nx, ny)]) * dt * rdy * rdy;
-                aZ = (D + d_EV[IX(i, j, k, nx, ny)]) * dt * rdz * rdz;
-
-                rb = (1. + 2. * (aX + aY + aZ));
-                bb = 1. / rb;
-
-                ColoredGaussSeidelStencil(i, j, k, d_out, d_b, aX, aY, aZ, dsign, bb, w, nx, ny);
-            }
-        }
-        for (size_t j = 2; j < ny - 1; j += 2) {
-            for (size_t i = 1; i < nx - 1; i += 2) {
-                aX = (D + d_EV[IX(i, j, k, nx, ny)]) * dt * rdx * rdx;
-                aY = (D + d_EV[IX(i, j, k, nx, ny)]) * dt * rdy * rdy;
-                aZ = (D + d_EV[IX(i, j, k, nx, ny)]) * dt * rdz * rdz;
-
-                rb = (1. + 2. * (aX + aY + aZ));
-                bb = 1. / rb;
-
-                ColoredGaussSeidelStencil(i, j, k, d_out, d_b, aX, aY, aZ, dsign, bb, w, nx, ny);
-            }
-        }
-    }
-} //end data region
+    // red
+//#pragma acc loop independent collapse(3)
+    for (size_t k = 1; k < nz - 1; k += 2) {
+        for (size_t j = 1; j < ny - 1; j += 2) {
+            for (size_t i = 1; i < nx - 1; i += 2) {
+                aX = (D + d_EV[IX(i, j, k, nx, ny)]) * dt * rdx * rdx;
+                aY = (D + d_EV[IX(i, j, k, nx, ny)]) * dt * rdy * rdy;
+                aZ = (D + d_EV[IX(i, j, k, nx, ny)]) * dt * rdz * rdz;
+
+                rb = (1. + 2. * (aX + aY + aZ));
+                bb = 1. / rb;
+
+                ColoredGaussSeidelStencil(i, j, k, d_out, d_b, aX, aY, aZ, dsign, bb, w, nx, ny);
+            }
+        }
+        for (size_t j = 2; j < ny - 1; j += 2) {
+            for (size_t i = 2; i < nx - 1; i += 2) {
+                aX = (D + d_EV[IX(i, j, k, nx, ny)]) * dt * rdx * rdx;
+                aY = (D + d_EV[IX(i, j, k, nx, ny)]) * dt * rdy * rdy;
+                aZ = (D + d_EV[IX(i, j, k, nx, ny)]) * dt * rdz * rdz;
+
+                rb = (1. + 2. * (aX + aY + aZ));
+                bb = 1. / rb;
+
+                ColoredGaussSeidelStencil(i, j, k, d_out, d_b, aX, aY, aZ, dsign, bb, w, nx, ny);
+            }
+        }
+    }
+//#pragma acc loop independent collapse(3)
+    for (size_t k = 2; k < nz - 1; k += 2) {
+        for (size_t j = 1; j < ny - 1; j += 2) {
+            for (size_t i = 2; i < nx - 1; i += 2) {
+                aX = (D + d_EV[IX(i, j, k, nx, ny)]) * dt * rdx * rdx;
+                aY = (D + d_EV[IX(i, j, k, nx, ny)]) * dt * rdy * rdy;
+                aZ = (D + d_EV[IX(i, j, k, nx, ny)]) * dt * rdz * rdz;
+
+                rb = (1. + 2. * (aX + aY + aZ));
+                bb = 1. / rb;
+
+                ColoredGaussSeidelStencil(i, j, k, d_out, d_b, aX, aY, aZ, dsign, bb, w, nx, ny);
+            }
+        }
+        for (size_t j = 2; j < ny - 1; j += 2) {
+            for (size_t i = 1; i < nx - 1; i += 2) {
+                aX = (D + d_EV[IX(i, j, k, nx, ny)]) * dt * rdx * rdx;
+                aY = (D + d_EV[IX(i, j, k, nx, ny)]) * dt * rdy * rdy;
+                aZ = (D + d_EV[IX(i, j, k, nx, ny)]) * dt * rdz * rdz;
+
+                rb = (1. + 2. * (aX + aY + aZ));
+                bb = 1. / rb;
+
+                ColoredGaussSeidelStencil(i, j, k, d_out, d_b, aX, aY, aZ, dsign, bb, w, nx, ny);
+            }
+        }
+    }
+} // end data region
 //#pragma acc wait
 //#pragma acc kernels present(d_out[:bsize], d_b[:bsize], d_EV[:bsize]) async
 {
-    //black
-//#pragma acc loop independent collapse(3)
-    for (size_t k = 1; k < nz - 1; k += 2) {
-        for (size_t j = 1; j < ny - 1; j += 2) {
-            for (size_t i = 2; i < nx - 1; i += 2) {
-                aX = (D + d_EV[IX(i, j, k, nx, ny)]) * dt * rdx * rdx;
-                aY = (D + d_EV[IX(i, j, k, nx, ny)]) * dt * rdy * rdy;
-                aZ = (D + d_EV[IX(i, j, k, nx, ny)]) * dt * rdz * rdz;
-
-                rb = (1. + 2. * (aX + aY + aZ));
-                bb = 1. / rb;
-
-                ColoredGaussSeidelStencil(i, j, k, d_out, d_b, aX, aY, aZ, dsign, bb, w, nx, ny);
-            }
-        }
-    }
-//#pragma acc loop independent collapse(3)
-    for (size_t k = 1; k < nz - 1; k += 2) {
-        for (size_t j = 2; j < ny - 1; j += 2) {
-            for (size_t i = 1; i < nx - 1; i += 2) {
-                aX = (D + d_EV[IX(i, j, k, nx, ny)]) * dt * rdx * rdx;
-                aY = (D + d_EV[IX(i, j, k, nx, ny)]) * dt * rdy * rdy;
-                aZ = (D + d_EV[IX(i, j, k, nx, ny)]) * dt * rdz * rdz;
-
-                rb = (1. + 2. * (aX + aY + aZ));
-                bb = 1. / rb;
-
-                ColoredGaussSeidelStencil(i, j, k, d_out, d_b, aX, aY, aZ, dsign, bb, w, nx, ny);
-            }
-        }
-    }
-//#pragma acc loop independent collapse(3)
-    for (size_t k = 2; k < nz - 1; k += 2) {
-        for (size_t j = 1; j < ny - 1; j += 2) {
-            for (size_t i = 1; i < nx - 1; i += 2) {
-                aX = (D + d_EV[IX(i, j, k, nx, ny)]) * dt * rdx * rdx;
-                aY = (D + d_EV[IX(i, j, k, nx, ny)]) * dt * rdy * rdy;
-                aZ = (D + d_EV[IX(i, j, k, nx, ny)]) * dt * rdz * rdz;
-
-                rb = (1. + 2. * (aX + aY + aZ));
-                bb = 1. / rb;
-
-                ColoredGaussSeidelStencil(i, j, k, d_out, d_b, aX, aY, aZ, dsign, bb, w, nx, ny);
-            }
-        }
-    }
-//#pragma acc loop independent collapse(3)
-    for (size_t k = 2; k < nz - 1; k += 2) {
-        for (size_t j = 2; j < ny - 1; j += 2) {
-            for (size_t i = 2; i < nx - 1; i += 2) {
-                aX = (D + d_EV[IX(i, j, k, nx, ny)]) * dt * rdx * rdx;
-                aY = (D + d_EV[IX(i, j, k, nx, ny)]) * dt * rdy * rdy;
-                aZ = (D + d_EV[IX(i, j, k, nx, ny)]) * dt * rdz * rdz;
-
-                rb = (1. + 2. * (aX + aY + aZ));
-                bb = 1. / rb;
-
-                ColoredGaussSeidelStencil(i, j, k, d_out, d_b, aX, aY, aZ, dsign, bb, w, nx, ny);
-            }
-        }
-    }
-} //end data region
+    // black
+//#pragma acc loop independent collapse(3)
+    for (size_t k = 1; k < nz - 1; k += 2) {
+        for (size_t j = 1; j < ny - 1; j += 2) {
+            for (size_t i = 2; i < nx - 1; i += 2) {
+                aX = (D + d_EV[IX(i, j, k, nx, ny)]) * dt * rdx * rdx;
+                aY = (D + d_EV[IX(i, j, k, nx, ny)]) * dt * rdy * rdy;
+                aZ = (D + d_EV[IX(i, j, k, nx, ny)]) * dt * rdz * rdz;
+
+                rb = (1. + 2. * (aX + aY + aZ));
+                bb = 1. / rb;
+
+                ColoredGaussSeidelStencil(i, j, k, d_out, d_b, aX, aY, aZ, dsign, bb, w, nx, ny);
+            }
+        }
+    }
+//#pragma acc loop independent collapse(3)
+    for (size_t k = 1; k < nz - 1; k += 2) {
+        for (size_t j = 2; j < ny - 1; j += 2) {
+            for (size_t i = 1; i < nx - 1; i += 2) {
+                aX = (D + d_EV[IX(i, j, k, nx, ny)]) * dt * rdx * rdx;
+                aY = (D + d_EV[IX(i, j, k, nx, ny)]) * dt * rdy * rdy;
+                aZ = (D + d_EV[IX(i, j, k, nx, ny)]) * dt * rdz * rdz;
+
+                rb = (1. + 2. * (aX + aY + aZ));
+                bb = 1. / rb;
+
+                ColoredGaussSeidelStencil(i, j, k, d_out, d_b, aX, aY, aZ, dsign, bb, w, nx, ny);
+            }
+        }
+    }
+//#pragma acc loop independent collapse(3)
+    for (size_t k = 2; k < nz - 1; k += 2) {
+        for (size_t j = 1; j < ny - 1; j += 2) {
+            for (size_t i = 1; i < nx - 1; i += 2) {
+                aX = (D + d_EV[IX(i, j, k, nx, ny)]) * dt * rdx * rdx;
+                aY = (D + d_EV[IX(i, j, k, nx, ny)]) * dt * rdy * rdy;
+                aZ = (D + d_EV[IX(i, j, k, nx, ny)]) * dt * rdz * rdz;
+
+                rb = (1. + 2. * (aX + aY + aZ));
+                bb = 1. / rb;
+
+                ColoredGaussSeidelStencil(i, j, k, d_out, d_b, aX, aY, aZ, dsign, bb, w, nx, ny);
+            }
+        }
+    }
+//#pragma acc loop independent collapse(3)
+    for (size_t k = 2; k < nz - 1; k += 2) {
+        for (size_t j = 2; j < ny - 1; j += 2) {
+            for (size_t i = 2; i < nx - 1; i += 2) {
+                aX = (D + d_EV[IX(i, j, k, nx, ny)]) * dt * rdx * rdx;
+                aY = (D + d_EV[IX(i, j, k, nx, ny)]) * dt * rdy * rdy;
+                aZ = (D + d_EV[IX(i, j, k, nx, ny)]) * dt * rdz * rdz;
+
+                rb = (1. + 2. * (aX + aY + aZ));
+                bb = 1. / rb;
+
+                ColoredGaussSeidelStencil(i, j, k, d_out, d_b, aX, aY, aZ, dsign, bb, w, nx, ny);
+            }
+        }
+    }
+} // end data region
 //#pragma acc wait
 }
 
-//=================================== CGS stencil ========================================
-// ***************************************************************************************
+// ========================= CGS stencil ==============================
+// ************************************************************************
 /// \brief  single CGS step
 /// \param  i        index in x-direction
 /// \param  j        index in y-direction
@@ -532,10 +510,9 @@
 /// \param  w        weight (1. - diffusion, 2./3. - multigrid)
 /// \param  nx       number of cells in x-direction of computational domain
 /// \param  ny       number of cells in y-direction
-// ***************************************************************************************
+// ************************************************************************
 void ColoredGaussSeidelDiffuse::ColoredGaussSeidelStencil(size_t i, size_t j, size_t k, real *out, real *b, const real alphaX, const real alphaY, const real alphaZ, const real dsign, const real beta, const real w, const size_t nx, const size_t ny) {
-
-    real d_out_x    = *(out + IX(i + 1, j, k, nx, ny)); // per value (not access) necessary due to performance issues
+    real d_out_x    = *(out + IX(i + 1, j, k, nx, ny));  // per value (not access) necessary due to performance issues
     real d_out_x2   = *(out + (IX(i - 1, j, k, nx, ny)));
     real d_out_y    = *(out + (IX(i, j + 1, k, nx, ny)));
     real d_out_y2   = *(out + IX(i, j - 1, k, nx, ny));
