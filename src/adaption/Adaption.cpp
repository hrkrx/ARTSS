--- conflicted
+++ resolved
@@ -12,12 +12,7 @@
 
 #include <chrono>
 #include <fstream>
-<<<<<<< HEAD
-
-#include <spdlog/spdlog.h>
-=======
 #include <iostream>
->>>>>>> 82f37ac1
 
 #include "Adaption.h"
 #include "Layers.h"
@@ -525,20 +520,12 @@
     }
     if ((expansion_start == reduction_start && expansion_start == ADTypes::YES) ||
         (expansion_end == reduction_end && expansion_end == ADTypes::YES)) {
-<<<<<<< HEAD
-        spdlog::error("Exception in x-Adaption: {} {} {} {}", size_t(expansion_start),
-=======
         m_logger->error("Exception in x-Adaption: {} {} {} {}", size_t(expansion_start),
->>>>>>> 82f37ac1
                                                               size_t(reduction_start),
                                                               size_t(expansion_end),
                                                               size_t(reduction_end));
         //TODO Error handling
-<<<<<<< HEAD
-        throw std::exception();
-=======
         //throw std::exception();
->>>>>>> 82f37ac1
     }
     if (reduction_start == ADTypes::UNKNOWN && expansion_start != ADTypes::YES) {
         reduction_start = ADTypes::YES;
@@ -624,11 +611,7 @@
     }
     if ((expansion_counter_start > 0 && reduction_counter_start == 0 && reduction_start) ||
         (expansion_counter_end > 0 && reduction_counter_end == 0 && reduction_end)) {
-<<<<<<< HEAD
-        spdlog::error("Trying to reduce and expand at the same time (x): {},{} | {},{}",
-=======
         m_logger->error("Trying to reduce and expand at the same time (x): {},{} | {},{}",
->>>>>>> 82f37ac1
                 expansion_counter_start,
                 reduction_counter_start,
                 expansion_counter_end,
@@ -743,20 +726,12 @@
     }
     if ((expansion_start == reduction_start && expansion_start == ADTypes::YES) ||
         (expansion_end == reduction_end && expansion_end == ADTypes::YES)) {
-<<<<<<< HEAD
-        spdlog::error("Exception in y-Adaption: {} {} {} {}", size_t(expansion_start),
-=======
         m_logger->error("Exception in y-Adaption: {} {} {} {}", size_t(expansion_start),
->>>>>>> 82f37ac1
                                                               size_t(reduction_start),
                                                               size_t(expansion_end),
                                                               size_t(reduction_end));
         //TODO Error handling
-<<<<<<< HEAD
-        throw std::exception();
-=======
         //throw std::exception();
->>>>>>> 82f37ac1
     }
     if (reduction_start == ADTypes::UNKNOWN && expansion_start != ADTypes::YES) {
         reduction_start = ADTypes::YES;
@@ -843,11 +818,7 @@
     }
     if ((expansion_counter_start > 0 && reduction_counter_start == 0 && reduction_start) ||
         (expansion_counter_end > 0 && reduction_counter_end == 0 && reduction_end)) {
-<<<<<<< HEAD
-        spdlog::error("Trying to reduce and expand at the same time (y): {}, {} | {}, {}",
-=======
         m_logger->error("Trying to reduce and expand at the same time (y): {}, {} | {}, {}",
->>>>>>> 82f37ac1
             expansion_counter_start,
             reduction_counter_start,
             expansion_counter_end,
