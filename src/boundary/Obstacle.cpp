--- conflicted
+++ resolved
@@ -11,6 +11,7 @@
 #include "../utility/Utility.h"
 
 Obstacle::Obstacle(real x1, real x2, real y1, real y2, real z1, real z2) {
+    // TODO(n16h7 hunt3r) add logger
     Domain *domain = Domain::getInstance();
 
     real dx = domain->Getdx();
@@ -25,31 +26,13 @@
     real Y1 = domain->GetY1();
     real Z1 = domain->GetZ1();
 
+    // TODO(n16h7 hunt3r) add logger
     real ox1 = matchGrid(x1, dx, X1);
     real ox2 = matchGrid(x2, dx, X1);
     real oy1 = matchGrid(y1, dy, Y1);
     real oy2 = matchGrid(y2, dy, Y1);
     real oz1 = matchGrid(z1, dz, Z1);
     real oz2 = matchGrid(z2, dz, Z1);
-<<<<<<< HEAD
-    real lox = fabs(ox2 - ox1);
-    real loy = fabs(oy2 - oy1);
-    real loz = fabs(oz2 - oz1);
-    m_strideX = static_cast<size_t>(round(lox * rdx));
-    m_strideY = static_cast<size_t>(round(loy * rdy));
-    m_strideZ = static_cast<size_t>(round(loz * rdz));
-=======
-
-    /* ox1 and ox2 as outer boundary
-       #########################
-       #       #       #       #
-       #########################
-       ^       ^               ^
-      X1      ox1             ox2
-                   ^       ^
-                  m_i1    m_i2
-    */
->>>>>>> 0dd3a6db
 
     m_i1 = static_cast<size_t>((ox1 - X1) * rdx + 1);  // plus 1 for ghost cell
     m_j1 = static_cast<size_t>((oy1 - Y1) * rdy + 1);
@@ -238,28 +221,15 @@
 /// \brief  Print obstacle infos
 // ***************************************************************************************
 void Obstacle::print() {
-<<<<<<< HEAD
-    size_t i2 = getCoordinates_i2();
-    size_t j2 = getCoordinates_j2();
-    size_t k2 = getCoordinates_k2();
-    m_logger->info("-- Obstacle");
-    m_logger->info("\t strides (x y z): {} {} {}", m_strideX, m_strideY, m_strideZ);
-    m_logger->info("\t size of slices  (Front|Back Bottom|Top Left|Right): {}|{} {}|{} {}|{}", m_size_obstacleFront, m_size_obstacleBack, m_size_obstacleBottom, m_size_obstacleTop, m_size_obstacleLeft, m_size_obstacleRight);
-    m_logger->info("\t size of Obstacle: {}", m_size_obstacleList);
-    m_logger->info("\t coords (x y z): ({}|{}) ({}|{}) ({}|{})", m_i1, i2, m_j1, j2, m_k1, k2);
-=======
     size_t strideX = getStrideX();
     size_t strideY = getStrideY();
     size_t strideZ = getStrideZ();
 
-    std::cout << "-- Obstacle" << std::endl;
-    std::cout << "\t strides (x y z): " << strideX << " " << strideY << " " << strideZ << std::endl;
-    std::cout << "\t size of slices  (Front|Back Bottom|Top Left|Right): " << m_size_obstacleFront << "|" << m_size_obstacleBack << " " << m_size_obstacleBottom << "|" <<m_size_obstacleTop << " " << m_size_obstacleLeft
-     << "|" << m_size_obstacleRight << std::endl;
-    std::cout << "\t size of Obstacle: " << m_size_obstacleList << std::endl;
-    //std::cout << "\t size of inner cells: " << m_size_obstacleInner << std::endl;
-    std::cout << "\t coords (x y z): (" << m_i1 << "|" << m_i2 << ")(" << m_j1 << "|" << m_j2 << ")(" << m_k1 << "|" << m_k2 << ")" << std::endl;
->>>>>>> 0dd3a6db
+    m_logger->info("-- Obstacle");
+    m_logger->info("\t strides (x y z): {} {} {}", strideX, strideY, strideZ);
+    m_logger->info("\t size of slices  (Front|Back Bottom|Top Left|Right): {}|{} {}|{} {}|{}", m_size_obstacleFront, m_size_obstacleBack, m_size_obstacleBottom, m_size_obstacleTop, m_size_obstacleLeft, m_size_obstacleRight);
+    m_logger->info("\t size of Obstacle: {}", m_size_obstacleList);
+    m_logger->info("\t coords (x y z): ({}|{}) ({}|{}) ({}|{})", m_i1, m_i2, m_j1, m_j2, m_k1, m_k2);
 }
 
 //======================================== Print ====================================
