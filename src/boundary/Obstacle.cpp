--- conflicted
+++ resolved
@@ -216,13 +216,8 @@
         }
     }
 
-<<<<<<< HEAD
     // INNER of OBSTACLE
     // fill oInner list with inner indices of obstacles
-=======
-    //// INNER of OBSTACLE
-    //// fill oInner list with inner indices of obstacles
->>>>>>> db05e70a
     //for (size_t k = 1; k < strideZ - 1; ++k) {
     //    for (size_t j = 1; j < strideY - 1; ++j) {
     //        for (size_t i = 1; i < strideX - 1; ++i) {
@@ -246,13 +241,7 @@
 
     std::cout << "-- Obstacle" << std::endl;
     std::cout << "\t strides (x y z): " << strideX << " " << strideY << " " << strideZ << std::endl;
-<<<<<<< HEAD
-    std::cout << "\t size of slices  (Front|Back Bottom|Top Left|Right): " << m_size_obstacleFront << "|" << m_size_obstacleBack << " " << m_size_obstacleBottom << "|" << m_size_obstacleTop << " " << m_size_obstacleLeft
-              << "|" << m_size_obstacleRight << std::endl;
-=======
-    std::cout << "\t size of slices  (Front|Back Bottom|Top Left|Right): " << m_size_obstacleFront << "|" << m_size_obstacleBack << " " << m_size_obstacleBottom << "|" <<m_size_obstacleTop << " " << m_size_obstacleLeft
-     << "|" << m_size_obstacleRight << std::endl;
->>>>>>> db05e70a
+    std::cout << "\t size of slices  (Front|Back Bottom|Top Left|Right): " << m_size_obstacleFront << "|" << m_size_obstacleBack << " " << m_size_obstacleBottom << "|" <<m_size_obstacleTop << " " << m_size_obstacleLeft << "|" << m_size_obstacleRight << std::endl;
     std::cout << "\t size of Obstacle: " << m_size_obstacleList << std::endl;
     //std::cout << "\t size of inner cells: " << m_size_obstacleInner << std::endl;
     std::cout << "\t coords (x y z): (" << m_i1 << "|" << m_i2 << ")(" << m_j1 << "|" << m_j2 << ")(" << m_k1 << "|" << m_k2 << ")" << std::endl;
