--- conflicted
+++ resolved
@@ -4,11 +4,6 @@
 /// \author     My Linh Würzburger
 /// \copyright  <2015-2020> Forschungszentrum Juelich GmbH. All rights reserved.
 
-<<<<<<< HEAD
-#include <iostream>
-#include <algorithm>
-=======
->>>>>>> 0e753911
 #include "Multigrid.h"
 
 
@@ -742,13 +737,10 @@
         if (k2_fine - k1_fine +1< domain->get_nz(level - 1) - 2 && k2_coarse - k1_coarse + 1 >= domain->get_nz(level) - 2){
             m_logger->warn("Be cautious! Obstacle fills up inner cells in z-direction at level {}", level);
         }
-<<<<<<< HEAD
+#endif
         //for (size_t c = 0; c < id; c++) {
         //    controlObstacleOverlap(obstacleList_coarse[c], &i1_coarse, &i2_coarse, &j1_coarse, &j2_coarse, &k1_coarse, &k2_coarse);
         //}
-=======
-#endif
->>>>>>> 0e753911
 
         Obstacle *obstacle_coarse = new Obstacle(i1_coarse, j1_coarse, k1_coarse, i2_coarse, j2_coarse, k2_coarse, level);
         *(obstacleList_coarse + id) = obstacle_coarse;
