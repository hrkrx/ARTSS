--- conflicted
+++ resolved
@@ -174,13 +174,8 @@
 #ifndef BENCHMARKING
     m_logger->info("-- Domain");
     m_logger->info("Domain size inner cells: ({}|{}|{})", get_nx() - 2,
-<<<<<<< HEAD
-                                                         get_ny() - 2,
-                                                         get_nz() - 2);
-=======
                                                           get_ny() - 2,
                                                           get_nz() - 2);
->>>>>>> 9584eaec
     m_logger->info("step size (x|y|z): ({}|{}|{})", get_dx(),
                                                     get_dy(),
                                                     get_dz());
