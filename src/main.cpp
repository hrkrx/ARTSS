--- conflicted
+++ resolved
@@ -9,15 +9,11 @@
 #include <getopt.h>
 
 #include <iostream>
-<<<<<<< HEAD
 
 #include "spdlog/spdlog.h"
 #include "spdlog/sinks/basic_file_sink.h"
 
-#include "interfaces/SolverI.h"
-=======
 #include "interfaces/ISolver.h"
->>>>>>> 0dd3a6db
 #include "solver/DiffusionTurbSolver.h"
 #include "solver/DiffusionSolver.h"
 #include "solver/AdvectionSolver.h"
@@ -33,98 +29,16 @@
 #include "utility/tinyxml2.h"
 #include "utility/Parameters.h"
 
-<<<<<<< HEAD
-#ifndef PROFILING
-#include "spdlog/sinks/basic_file_sink.h"
-=======
 #ifndef BENCHMARKING
->>>>>>> 0dd3a6db
 #include "analysis/Analysis.h"
 #include "utility/Visual.h"
 #include "utility/Utility.h"
-
 #endif
 
 #ifdef _OPENACC
     #include <openacc.h>
 #endif
 
-
-//================================= parse_params =============================
-// ***************************************************************************
-/// \brief parses arguments provided to the program for logging
-/// \param argc         number of arguments
-/// \param argv         argument vector with strings
-// ***************************************************************************
-void parse_params(int argc, char **argv) {
-    char parm;
-    std::string log_file, log_level, XMLfilename;
-    auto params = Parameters::getInstance();
-
-    while ((parm = static_cast<char>(getopt(argc, argv, "o:l:"))) != -1)
-        switch (parm) {
-            case 'l':  // loglevel
-                log_level.assign(optarg);
-                break;
-
-            case 'o':  // output for logging
-                log_file.assign(optarg);
-                break;
-
-            case '?':
-                if (optopt == 'l')  // if -l expects a loglevel
-                    spdlog::error("Option -{} requires an argument",
-                                  static_cast<char>(optopt));
-
-                else if (optopt == 'o')  // if -o expects a path
-                    spdlog::error("Option -{} requires an argument",
-                                  static_cast<char>(optopt));
-
-                else  // yet unknown option requested
-                    spdlog::error("Unknown option {}",
-                                  static_cast<char>(optopt));
-
-                break;
-
-            default:  // we should never reach this point
-                spdlog::error("Error in argument parsing");
-        }
-
-    // get xml path as last free argument
-    if (optind == argc-1)
-        XMLfilename.assign(argv[optind]);
-    else
-        spdlog::error("Filepath is missing");
-
-    spdlog::info("Provided XML-path: {}", XMLfilename);
-    spdlog::info("Provided logging level: {}", log_level);
-    spdlog::info("Provided logging output: {}", log_file);
-
-    // setting up logging level
-    if (log_level != "") {
-        auto level = spdlog::level::from_str(log_level);
-        spdlog::default_logger()->set_level(level);
-    }
-    auto def_logger = spdlog::default_logger();
-    auto log_level_str = spdlog::level::to_string_view(def_logger->level());
-    spdlog::info("We are at log-level: {}", log_level_str);
-
-    // setting up loger output
-    if (log_file == "-") {  // ouptut on stdout
-    } else {  // output in file
-        if (log_file == "")  // default file if not otherwise specified
-            log_file = "./log.txt";
-
-        auto file_logger = spdlog::basic_logger_mt("basic_logger", log_file);
-        spdlog::set_default_logger(file_logger);
-        // make sure we see the last message
-        spdlog::default_logger()->flush_on(spdlog::level::err);
-    }
-
-    spdlog::info("Parsing of {}", XMLfilename);
-    params->parse(XMLfilename);
-    spdlog::info("Parsing of {} completed", XMLfilename);
-}
 
 //================================= parse params =============================
 // ***************************************************************************
@@ -157,83 +71,32 @@
     }
 
     auto params = Parameters::getInstance();
+    params->parse(XMLfilename);
 
-#ifndef PROFILING
-    parse_params(argc, argv);
-#else
-    if (argc > 1) XMLfilename.assign(argv[1]);
-    params->parse(XMLfilename);
-#endif
-    auto logger = installLogger(XMLfilename);
-    logger->debug("test mit debug");
-    logger->warn("test mit warn");
-    logger->info("test mit info");
-    logger->critical("test mit critical");
+    ISolver* solver;
+    std::string string_solver = params->get("solver/description");
+    if      (string_solver == SolverTypes::DiffusionSolver)          solver = new DiffusionSolver();
+    else if (string_solver == SolverTypes::AdvectionSolver)          solver = new AdvectionSolver();
+    else if (string_solver == SolverTypes::AdvectionDiffusionSolver) solver = new AdvectionDiffusionSolver();
+    else if (string_solver == SolverTypes::PressureSolver)           solver = new PressureSolver();
+    else if (string_solver == SolverTypes::DiffusionTurbSolver)      solver = new DiffusionTurbSolver();
+    else if (string_solver == SolverTypes::NSSolver)                 solver = new NSSolver();
+    else if (string_solver == SolverTypes::NSTurbSolver)             solver = new NSTurbSolver();
+    else if (string_solver == SolverTypes::NSTempSolver)             solver = new NSTempSolver();
+    else if (string_solver == SolverTypes::NSTempTurbSolver)         solver = new NSTempTurbSolver();
+    else if (string_solver == SolverTypes::NSTempConSolver)          solver = new NSTempConSolver();
+    else if (string_solver == SolverTypes::NSTempTurbConSolver)      solver = new NSTempTurbConSolver();
 
-    // Solver
-    SolverI* solver;
-    std::string string_solver = params->get("solver/description");
-    if (string_solver == SolverTypes::DiffusionSolver) {
-        solver = new DiffusionSolver();
-    } else if (string_solver == SolverTypes::AdvectionSolver) {
-        solver = new AdvectionSolver();
-    } else if (string_solver == SolverTypes::AdvectionDiffusionSolver) {
-        solver = new AdvectionDiffusionSolver();
-    } else if (string_solver == SolverTypes::PressureSolver) {
-        solver = new PressureSolver();
-    } else if (string_solver == SolverTypes::DiffusionTurbSolver) {
-        solver = new DiffusionTurbSolver();
-    } else if (string_solver == SolverTypes::NSSolver) {
-        solver = new NSSolver();
-    } else if (string_solver == SolverTypes::NSTurbSolver) {
-        solver = new NSTurbSolver();
-    } else if (string_solver == SolverTypes::NSTempSolver) {
-        solver = new NSTempSolver();
-    } else if (string_solver == SolverTypes::NSTempTurbSolver) {
-        solver = new NSTempTurbSolver();
-    } else if (string_solver == SolverTypes::NSTempConSolver) {
-        solver = new NSTempConSolver();
-    } else if (string_solver == SolverTypes::NSTempTurbConSolver) {
-        solver = new NSTempTurbConSolver();
-    } else {
-        logger->critical("Solver not yet implemented! Simulation stopped!");
+    else {
+        spdlog::error("Solver not yet implemented! Simulation stopped!");
         std::exit(1);
     }
 
-<<<<<<< HEAD
-    // 1. Visualize and test initial conditions
-#ifndef PROFILING
+// 1. Visualize and test initial conditions
+#ifndef BENCHMARKING
     // Solution
     Analysis ana;
     ana.Analyse(solver, 0.);
-=======
-  // Solver
-	ISolver* solver;
-  std::string string_solver = params->get("solver/description");
-	if 		  (string_solver == SolverTypes::DiffusionSolver) 			   solver=new DiffusionSolver();
-	else if (string_solver == SolverTypes::AdvectionSolver) 			   solver=new AdvectionSolver();
-	else if (string_solver == SolverTypes::AdvectionDiffusionSolver) solver=new AdvectionDiffusionSolver();
-	else if (string_solver == SolverTypes::PressureSolver) 					 solver=new PressureSolver();
-	else if (string_solver == SolverTypes::DiffusionTurbSolver) 		 solver=new DiffusionTurbSolver();
-	else if (string_solver == SolverTypes::NSSolver) 				    		 solver=new NSSolver();
-	else if (string_solver == SolverTypes::NSTurbSolver) 			    	 solver=new NSTurbSolver();
-	else if (string_solver == SolverTypes::NSTempSolver) 			    	 solver=new NSTempSolver();
-	else if (string_solver == SolverTypes::NSTempTurbSolver) 		     solver=new NSTempTurbSolver();
-	else if (string_solver == SolverTypes::NSTempConSolver) 			 	 solver=new NSTempConSolver();
-	else if (string_solver == SolverTypes::NSTempTurbConSolver) 		 solver=new NSTempTurbConSolver();
-
-	else {
-		std::cout<<"Solver not yet implemented! Simulation stopped!"<<std::endl;
-		std::flush(std::cout);
-		std::exit(1);
-	}
-
-// 1. Visualize and test initial conditions
-#ifndef BENCHMARKING
-	// Solution
-	Analysis ana;
-	ana.Analyse(solver, 0.);
->>>>>>> 0dd3a6db
 
     // Visualize
     Visual vis;
@@ -243,28 +106,21 @@
 #ifdef _OPENACC
     // Initialize GPU
     acc_device_t dev_type = acc_get_device_type();
-    acc_init(dev_type);
+    acc_init( dev_type );
 #endif
 
-    // 2. Integrate over time and solve numerically
+// 2. Integrate over time and solve numerically
     // Time integration
     TimeIntegration ti(solver, argv[1]);
     ti.run();
 
-<<<<<<< HEAD
-    // 3. Compute analytical solution and compare
-#ifndef PROFILING
+// 3. Compute analytical solution and compare
+#ifndef BENCHMARKING
     real t_end = params->getReal("physical_parameters/t_end");
     ana.Analyse(solver, t_end);
-=======
-// 3. Compute analytical solution and compare
-#ifndef BENCHMARKING
-	real t_end = params->getReal("physical_parameters/t_end");
-	ana.Analyse(solver, t_end);
->>>>>>> 0dd3a6db
 #endif
 
-    // 4. Clean up
+//4. Clean up
     delete solver;
     return 0;
 }