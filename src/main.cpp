/// \file       main.cpp
<<<<<<< HEAD
/// \brief      Hybrid (CPU and GPU) Version for solving Navier-Stokes equations
///             in 3D
/// \date       May 20, 2016
/// \author     Severt
/// \copyright  <2015-2020> Forschungszentrum Juelich GmbH. All rights reserved.

#include <unistd.h>
#include <getopt.h>
=======
/// \brief      Hybrid (CPU and GPU) Version for solving Navier-Stokes equations in 3D
/// \date       May 20, 2016
/// \author     Severt
/// \copyright  <2015-2020> Forschungszentrum Juelich GmbH. All rights reserved.
>>>>>>> 9395ed34

#include <iostream>

#include "spdlog/spdlog.h"
#include "spdlog/sinks/basic_file_sink.h"

#include "interfaces/ISolver.h"
#include "solver/DiffusionTurbSolver.h"
#include "solver/DiffusionSolver.h"
#include "solver/AdvectionSolver.h"
#include "solver/AdvectionDiffusionSolver.h"
#include "solver/NSSolver.h"
#include "solver/NSTurbSolver.h"
#include "solver/NSTempSolver.h"
#include "solver/NSTempTurbSolver.h"
#include "solver/NSTempConSolver.h"
#include "solver/NSTempTurbConSolver.h"
#include "solver/PressureSolver.h"
#include "TimeIntegration.h"
#include "utility/tinyxml2.h"
#include "utility/Parameters.h"

<<<<<<< HEAD
#ifndef BENCHMARKING
#include "analysis/Analysis.h"
#include "utility/Visual.h"
#include "utility/Utility.h"
#endif

#ifdef _OPENACC
    #include <openacc.h>
#endif


//================================= parse params =============================
// ***************************************************************************
/// \brief parses arguments provided to the program for logging
/// \param XMLfilename       filename of provided xml file
// ***************************************************************************
std::shared_ptr<spdlog::logger> installLogger(std::string XMLfilename) {
    auto params = Parameters::getInstance();
    auto logger = Utility::createLogger("basic");

    std::string logLevel = params->get("logging/level");
    std::string logFile = params->get("logging/file");

    logger->info("Provided XML file: {}", XMLfilename);
    logger->info("Provided logging level: {}", logLevel);
    logger->info("Provided logging output: {}", logFile);
    return logger;
}

int main(int argc, char **argv) {
    // 0. Initialization
    // Parameters
    std::string XMLfilename;

    if (argc > 1) {
        XMLfilename.assign(argv[1]);
    } else {
        std::cerr << "XML file missing" << std::endl;
        std::exit(1);
    }

    auto params = Parameters::getInstance();
    params->parse(XMLfilename);

    ISolver* solver;
    std::string string_solver = params->get("solver/description");
    if      (string_solver == SolverTypes::DiffusionSolver)          solver = new DiffusionSolver();
    else if (string_solver == SolverTypes::AdvectionSolver)          solver = new AdvectionSolver();
    else if (string_solver == SolverTypes::AdvectionDiffusionSolver) solver = new AdvectionDiffusionSolver();
    else if (string_solver == SolverTypes::PressureSolver)           solver = new PressureSolver();
    else if (string_solver == SolverTypes::DiffusionTurbSolver)      solver = new DiffusionTurbSolver();
    else if (string_solver == SolverTypes::NSSolver)                 solver = new NSSolver();
    else if (string_solver == SolverTypes::NSTurbSolver)             solver = new NSTurbSolver();
    else if (string_solver == SolverTypes::NSTempSolver)             solver = new NSTempSolver();
    else if (string_solver == SolverTypes::NSTempTurbSolver)         solver = new NSTempTurbSolver();
    else if (string_solver == SolverTypes::NSTempConSolver)          solver = new NSTempConSolver();
    else if (string_solver == SolverTypes::NSTempTurbConSolver)      solver = new NSTempTurbConSolver();

    else {
        spdlog::error("Solver not yet implemented! Simulation stopped!");
        std::exit(1);
    }

// 1. Visualize and test initial conditions
#ifndef BENCHMARKING
    // Solution
    Analysis ana;
    ana.Analyse(solver, 0.);

    // Visualize
    Visual vis;
    vis.Visualize(solver, 0., argv[1]);
#endif
=======
#ifdef _OPENACC
#include <openacc.h>
#endif

int main(int argc, const char **argv) {
    // Initialization
    // Parameters
    std::string XML_filename;
    if (argc > 1) XML_filename.assign(argv[1]);
    auto params = Parameters::getInstance();
    params->parse(XML_filename);

    // Solver
    ISolver *solver;
    std::string string_solver = params->get("solver/description");
    if (string_solver == SolverTypes::DiffusionSolver) solver = new DiffusionSolver();
    else if (string_solver == SolverTypes::AdvectionSolver) solver = new AdvectionSolver();
    else if (string_solver == SolverTypes::AdvectionDiffusionSolver) solver = new AdvectionDiffusionSolver();
    else if (string_solver == SolverTypes::PressureSolver) solver = new PressureSolver();
    else if (string_solver == SolverTypes::DiffusionTurbSolver) solver = new DiffusionTurbSolver();
    else if (string_solver == SolverTypes::NSSolver) solver = new NSSolver();
    else if (string_solver == SolverTypes::NSTurbSolver) solver = new NSTurbSolver();
    else if (string_solver == SolverTypes::NSTempSolver) solver = new NSTempSolver();
    else if (string_solver == SolverTypes::NSTempTurbSolver) solver = new NSTempTurbSolver();
    else if (string_solver == SolverTypes::NSTempConSolver) solver = new NSTempConSolver();
    else if (string_solver == SolverTypes::NSTempTurbConSolver) solver = new NSTempTurbConSolver();

    else {
        std::cout << "Solver not yet implemented! Simulation stopped!" << std::endl;
        std::flush(std::cout);
        std::exit(1);
    }
>>>>>>> 9395ed34

#ifdef _OPENACC
    // Initialize GPU
    acc_device_t dev_type = acc_get_device_type();
    acc_init( dev_type );
#endif

<<<<<<< HEAD
// 2. Integrate over time and solve numerically
    // Time integration
    TimeIntegration ti(solver, argv[1]);
    ti.run();

// 3. Compute analytical solution and compare
#ifndef BENCHMARKING
    real t_end = params->getReal("physical_parameters/t_end");
    ana.Analyse(solver, t_end);
#endif

//4. Clean up
=======
    // Integrate over time and solve numerically
    // Time integration
    TimeIntegration ti(solver);
    ti.run();

    // Clean up
>>>>>>> 9395ed34
    delete solver;
    return 0;
}<|MERGE_RESOLUTION|>--- conflicted
+++ resolved
@@ -1,5 +1,4 @@
 /// \file       main.cpp
-<<<<<<< HEAD
 /// \brief      Hybrid (CPU and GPU) Version for solving Navier-Stokes equations
 ///             in 3D
 /// \date       May 20, 2016
@@ -8,12 +7,6 @@
 
 #include <unistd.h>
 #include <getopt.h>
-=======
-/// \brief      Hybrid (CPU and GPU) Version for solving Navier-Stokes equations in 3D
-/// \date       May 20, 2016
-/// \author     Severt
-/// \copyright  <2015-2020> Forschungszentrum Juelich GmbH. All rights reserved.
->>>>>>> 9395ed34
 
 #include <iostream>
 
@@ -36,7 +29,6 @@
 #include "utility/tinyxml2.h"
 #include "utility/Parameters.h"
 
-<<<<<<< HEAD
 #ifndef BENCHMARKING
 #include "analysis/Analysis.h"
 #include "utility/Visual.h"
@@ -48,6 +40,7 @@
 #endif
 
 
+// TODO(n167h7): DELETE
 //================================= parse params =============================
 // ***************************************************************************
 /// \brief parses arguments provided to the program for logging
@@ -67,59 +60,16 @@
 }
 
 int main(int argc, char **argv) {
-    // 0. Initialization
+    // Initialization
     // Parameters
-    std::string XMLfilename;
-
+    std::string XML_filename;
     if (argc > 1) {
-        XMLfilename.assign(argv[1]);
+        XML_filename.assign(argv[1]);
+        installLogger(XML_filename);  // TODO(n167h7): DELETE
     } else {
         std::cerr << "XML file missing" << std::endl;
         std::exit(1);
     }
-
-    auto params = Parameters::getInstance();
-    params->parse(XMLfilename);
-
-    ISolver* solver;
-    std::string string_solver = params->get("solver/description");
-    if      (string_solver == SolverTypes::DiffusionSolver)          solver = new DiffusionSolver();
-    else if (string_solver == SolverTypes::AdvectionSolver)          solver = new AdvectionSolver();
-    else if (string_solver == SolverTypes::AdvectionDiffusionSolver) solver = new AdvectionDiffusionSolver();
-    else if (string_solver == SolverTypes::PressureSolver)           solver = new PressureSolver();
-    else if (string_solver == SolverTypes::DiffusionTurbSolver)      solver = new DiffusionTurbSolver();
-    else if (string_solver == SolverTypes::NSSolver)                 solver = new NSSolver();
-    else if (string_solver == SolverTypes::NSTurbSolver)             solver = new NSTurbSolver();
-    else if (string_solver == SolverTypes::NSTempSolver)             solver = new NSTempSolver();
-    else if (string_solver == SolverTypes::NSTempTurbSolver)         solver = new NSTempTurbSolver();
-    else if (string_solver == SolverTypes::NSTempConSolver)          solver = new NSTempConSolver();
-    else if (string_solver == SolverTypes::NSTempTurbConSolver)      solver = new NSTempTurbConSolver();
-
-    else {
-        spdlog::error("Solver not yet implemented! Simulation stopped!");
-        std::exit(1);
-    }
-
-// 1. Visualize and test initial conditions
-#ifndef BENCHMARKING
-    // Solution
-    Analysis ana;
-    ana.Analyse(solver, 0.);
-
-    // Visualize
-    Visual vis;
-    vis.Visualize(solver, 0., argv[1]);
-#endif
-=======
-#ifdef _OPENACC
-#include <openacc.h>
-#endif
-
-int main(int argc, const char **argv) {
-    // Initialization
-    // Parameters
-    std::string XML_filename;
-    if (argc > 1) XML_filename.assign(argv[1]);
     auto params = Parameters::getInstance();
     params->parse(XML_filename);
 
@@ -139,11 +89,9 @@
     else if (string_solver == SolverTypes::NSTempTurbConSolver) solver = new NSTempTurbConSolver();
 
     else {
-        std::cout << "Solver not yet implemented! Simulation stopped!" << std::endl;
-        std::flush(std::cout);
+        spdlog::error("Solver not yet implemented! Simulation stopped!");
         std::exit(1);
     }
->>>>>>> 9395ed34
 
 #ifdef _OPENACC
     // Initialize GPU
@@ -151,27 +99,12 @@
     acc_init( dev_type );
 #endif
 
-<<<<<<< HEAD
-// 2. Integrate over time and solve numerically
-    // Time integration
-    TimeIntegration ti(solver, argv[1]);
-    ti.run();
-
-// 3. Compute analytical solution and compare
-#ifndef BENCHMARKING
-    real t_end = params->getReal("physical_parameters/t_end");
-    ana.Analyse(solver, t_end);
-#endif
-
-//4. Clean up
-=======
     // Integrate over time and solve numerically
     // Time integration
     TimeIntegration ti(solver);
     ti.run();
 
     // Clean up
->>>>>>> 9395ed34
     delete solver;
     return 0;
 }