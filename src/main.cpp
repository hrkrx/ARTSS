--- conflicted
+++ resolved
@@ -20,7 +20,6 @@
 #endif
 
 int main(int argc, char **argv) {
-<<<<<<< HEAD
 
 #ifdef USEMPI
     int MPIWORLD;
@@ -31,11 +30,7 @@
     MPI_Comm_rank(MPI_COMM_WORLD, &MPIRANK);
 #endif
 
-
-    // Initialization
-=======
     // Initialisation
->>>>>>> 0e753911
     // Parameters
     std::string XML_filename;
     auto params = Parameters::getInstance();
@@ -47,7 +42,6 @@
         std::exit(1);
     }
 
-<<<<<<< HEAD
 #ifdef USEMPI
     int MPIX, MPIY, MPIZ;
 
@@ -84,32 +78,7 @@
     auto mpi_handler = MPIHandler::getInstance(MPICART, dimensions);
 #endif
 
-
-    // Solver
-    ISolver *solver;
-    std::string string_solver = params->get("solver/description");
-    if (string_solver == SolverTypes::DiffusionSolver) solver = new DiffusionSolver();
-    else if (string_solver == SolverTypes::AdvectionSolver) solver = new AdvectionSolver();
-    else if (string_solver == SolverTypes::AdvectionDiffusionSolver) solver = new AdvectionDiffusionSolver();
-    else if (string_solver == SolverTypes::PressureSolver) solver = new PressureSolver();
-    else if (string_solver == SolverTypes::DiffusionTurbSolver) solver = new DiffusionTurbSolver();
-    else if (string_solver == SolverTypes::NSSolver) solver = new NSSolver();
-    else if (string_solver == SolverTypes::NSTurbSolver) solver = new NSTurbSolver();
-    else if (string_solver == SolverTypes::NSTempSolver) solver = new NSTempSolver();
-    else if (string_solver == SolverTypes::NSTempTurbSolver) solver = new NSTempTurbSolver();
-    else if (string_solver == SolverTypes::NSTempConSolver) solver = new NSTempConSolver();
-    else if (string_solver == SolverTypes::NSTempTurbConSolver) solver = new NSTempTurbConSolver();
-
-    else {
-#ifndef BENCHMARKING
-        auto m_logger = Utility::create_logger("main");
-        m_logger->error("Solver not yet implemented! Simulation stopped!");
-#endif
-        std::exit(1);
-    }
-=======
     SolverController *sc = new SolverController();
->>>>>>> 0e753911
 
 #ifdef _OPENACC
     // Initialise GPU
@@ -122,16 +91,11 @@
     TimeIntegration ti(sc);
     ti.run();
 
-    // Clean up
-<<<<<<< HEAD
-    delete solver;
 
 #ifdef USEMPI
     MPI_Finalize();
 #endif
 
-=======
     delete sc;
->>>>>>> 0e753911
     return 0;
 }