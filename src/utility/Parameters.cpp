--- conflicted
+++ resolved
@@ -27,18 +27,7 @@
 /// \param	filename		string (name of xml-file)
 // ***************************************************************************************
 void Parameters::parse(const std::string& filename) {
-<<<<<<< HEAD
-    if (filename.empty()) {
-        spdlog::error("no XML file specified, skip reading parameter");
-        return;
-    } else {
-        spdlog::info("read in XML file: ");
-    }
-
-    tinyxml2::XMLError eResult = this->doc->LoadFile(filename.c_str());
-=======
     this->doc->LoadFile(filename.c_str());
->>>>>>> 82f37ac1
 }
 
 // ======================================== Getter =======================================
