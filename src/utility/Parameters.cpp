/// \file       Parameters.cpp
/// \brief      Access parameters of XML file
/// \date       May 20, 2016
/// \author     Arnold
/// \copyright  <2015-2020> Forschungszentrum Juelich GmbH. All rights reserved.


#include <spdlog/spdlog.h>

#include <vector>
#include <iostream>


#include "Parameters.h"
#include "Utility.h"


Parameters *Parameters::single = nullptr;

// Singleton
Parameters *Parameters::getInstance() {
    if (single == nullptr) {
        single = new Parameters();
    }
    return single;
}

// ==================================== Parse ==================================
// *****************************************************************************
/// \brief  parses xml file
/// \param  filename        string (name of xml-file)
// *****************************************************************************
void Parameters::parse(const std::string& filename) {
    if (filename.empty()) {
        spdlog::error("no XML file specified, skip reading parameter");
        return;
    } else {
        spdlog::info("read in XML file: ");
    }

<<<<<<< HEAD
    tinyxml2::XMLError eResult = this->doc->LoadFile(filename.c_str());
    this->doc->LoadFile(filename.c_str());
=======
    tinyxml2::XMLError eResult = this->doc->LoadFile(filename.c_str()); // loads xml file
    m_filename = filename;
>>>>>>> 9395ed34
}

// =================================== Getter ==================================
// *****************************************************************************
/// \brief  gets raw string (from xml-file)
/// \param  raw_path   tree path (as string) of xml-file
// *****************************************************************************
std::string Parameters::get(const std::string &raw_path) {
    auto path = Utility::split(raw_path, '/');

    auto last_path_element = path.back();
    path.pop_back();

    auto current = this->doc->RootElement();

    for (auto const& cpath : path) {
        current = current->FirstChildElement(cpath.c_str());
    }

    if (current->Attribute(last_path_element.c_str())) {
        return std::string(current->Attribute(last_path_element.c_str()));
    } else {
        current = current->FirstChildElement(last_path_element.c_str());
        return std::string(current->GetText());
    }
}

// ***************************************************************************************
/// \brief  gets real number (from xml-file)
/// \param  raw_path        tree path (as string) of xml-file
// ***************************************************************************************
real Parameters::get_real(const std::string &raw_path) {
    auto raw_result = this->get(raw_path);
    return real(std::stod(raw_result));
}

// ***************************************************************************************
/// \brief  gets double number (from xml-file)
/// \param  raw_path        tree path (as string) of xml-file
// ***************************************************************************************
double Parameters::get_double(const std::string &raw_path) {
    auto raw_result = this->get(raw_path);
    return std::stod(raw_result);
}

// ***************************************************************************************
/// \brief  gets integer number (from xml-file)
/// \param  raw_path        tree path (as string) of xml-file
// ***************************************************************************************
int Parameters::get_int(const std::string &raw_path) {
    auto raw_result = this->get(raw_path);
    return std::stoi(raw_result);
}

tinyxml2::XMLElement* Parameters::get_first_child(const char* raw_path){
    return this->doc->RootElement()->FirstChildElement(raw_path);
}<|MERGE_RESOLUTION|>--- conflicted
+++ resolved
@@ -38,13 +38,8 @@
         spdlog::info("read in XML file: ");
     }
 
-<<<<<<< HEAD
-    tinyxml2::XMLError eResult = this->doc->LoadFile(filename.c_str());
-    this->doc->LoadFile(filename.c_str());
-=======
     tinyxml2::XMLError eResult = this->doc->LoadFile(filename.c_str()); // loads xml file
     m_filename = filename;
->>>>>>> 9395ed34
 }
 
 // =================================== Getter ==================================
