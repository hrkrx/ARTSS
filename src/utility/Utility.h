--- conflicted
+++ resolved
@@ -9,12 +9,6 @@
 
 #include <string>
 #include <vector>
-#include <cstring>
-#include <sstream>
-#include <iterator>
-
-#include "Utility.h"
-#include "GlobalMacrosTypes.h"
 
 #include "spdlog/logger.h"
 #include "spdlog/sinks/basic_file_sink.h"
@@ -25,12 +19,6 @@
     static std::vector<size_t> coordinateFromLinearIndex(size_t idx,
                                                          size_t Nx,
                                                          size_t Ny);
-<<<<<<< HEAD
-    static std::vector<std::string> split(const char* text,
-                                          char delimiter);
-    static std::vector<std::string> split(const std::string& text,
-                                          char delimiter);
-=======
 //  static size_t getCoordinateI(size_t idx,
 //                               size_t Nx,
 //                               size_t Ny,
@@ -44,10 +32,9 @@
 
     static std::shared_ptr<spdlog::logger> createLogger(std::string loggerName);
 
->>>>>>> 82f37ac1
  private:
     Utility() = default;
 };
 
 
-#endif // ARTSS_UTILITY_UTILITY_H_+#endif /* ARTSS_UTILITY_UTILITY_H_ */