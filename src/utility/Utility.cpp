/// \file       Utility.cpp
/// \brief      Offers some tools
/// \date       October 01, 2019
/// \author     My Linh Würzburger
/// \copyright  <2015-2020> Forschungszentrum Juelich GmbH. All rights reserved.

#include <sstream>
#include <algorithm>
#include "Utility.h"
#include "GlobalMacrosTypes.h"
#include "Parameters.h"
#include <cmath>

#ifdef USEMPI
    #include "MPIHandler.h"
#endif

#ifndef BENCHMARKING
#include <spdlog/cfg/helpers.h>
#include <clocale>
#endif


namespace Utility {
//======================================== get index =====================================
// ***************************************************************************************
/// \brief  Snaps value to grid discretisation
/// \param  physical_coordinate physical coordinate
/// \param  spacing dx/dy/dz
/// \param  start_coordinate X1/Y1/Z1
/// \return real Calculated index (i/j/k) in (x/y/z)-direction
// ***************************************************************************************
size_t get_index(real physical_coordinate, real spacing, real start_coordinate) {
    return std::round((-start_coordinate + physical_coordinate) / spacing) + 1;
}

// ================================= Calc i,j,k ==========================================
// ***************************************************************************************
/// \brief  calculates indices <i,j,k> from linear index idx
/// \param  idx     linear (global) index
/// \param  Nx      number of cells in x-direction of physical domain
/// \param  Ny      number of cells in y-direction of physical domain
// ***************************************************************************************
std::vector<size_t> coordinateFromLinearIndex(size_t idx, size_t Nx, size_t Ny) {
    std::vector<size_t> coord;
    size_t k = getCoordinateK(idx, Nx, Ny);
    size_t j = getCoordinateJ(idx, Nx, Ny, k);
    size_t i = getCoordinateI(idx, Nx, Ny, j, k);

    coord.push_back(i);
    coord.push_back(j);
    coord.push_back(k);

    return coord;
}

char* Utility::get_flag(char ** begin, char ** end, const std::string & option)
{
    char ** itr = std::find(begin, end, option);
    if (itr != end && ++itr != end)
    {
        return *itr;
    }
    return 0;
}

// ================================= Calculate coordinate i ==========================================
// ***************************************************************************************
/// \brief  Calculates the i coordinate
/// \param  idx     linear (global) index
/// \param  Nx      number of cells in x-direction of physical domain
/// \param  Ny      number of cells in y-direction of physical domain
/// \param  j       index of <i,j,k>
/// \param  k       index of <i,j,k>
// ***************************************************************************************
//size_t getCoordinateI(size_t idx, size_t Nx, size_t Ny, size_t j, size_t k) {
//    return idx - k * Nx * Ny - j * Nx;
//}

// ================================= Calculate coordinate j ==========================================
// ***************************************************************************************
/// \brief  Calculates the j coordinate
/// \param  idx     linear (global) index
/// \param  Nx      number of cells in x-direction of physical domain
/// \param  Ny      number of cells in y-direction of physical domain
/// \param  k       index of <i,j,k>
// ***************************************************************************************
//size_t getCoordinateJ(size_t idx, size_t Nx, size_t Ny, size_t k) {
//    return (idx - k * Nx * Ny) / Nx;
//}

// ================================= Calculate coordinate k ==========================================
// ***************************************************************************************
/// \brief  Calculates the k coordinate
/// \param  idx     linear (global) index
/// \param  Nx      number of cells in x-direction of physical domain
/// \param  Ny      number of cells in y-direction of physical domain
// ***************************************************************************************
//size_t getCoordinateK(size_t idx, size_t Nx, size_t Ny) {
//    return idx / (Nx * Ny);
//}

// ================================= Split string at character ==========================================
// ***************************************************************************************
/// \brief  Splits a string at a defined char
/// \param  text     String
/// \param  delimiter Where to split
// ***************************************************************************************
std::vector<std::string> split(const std::string &text, char delimiter) {
    return split(text.c_str(), delimiter);
}

// ================================= Split string at character ==========================================
// ***************************************************************************************
/// \brief  Splits a string at a defined char
/// \param  text     String
/// \param  delimiter Where to split
// ***************************************************************************************
std::vector<std::string> split(const char *text, char delimiter) {
    std::vector<std::string> tokens;
    std::string token;
    std::istringstream tokenStream(text);
    while (std::getline(tokenStream, token, delimiter)) {
        tokens.push_back(token);
    }
    return tokens;
}

#ifndef BENCHMARKING
// ======================= creates a new logger ================================
// *****************************************************************************
/// \brief  creates a new named logger this function is only available if
//          BENCHMARKING is not enabled
/// \param  loggerName name of logger, written to log file
// *****************************************************************************
<<<<<<< HEAD
std::shared_ptr<spdlog::logger> Utility::create_logger(std::string logger_name) {
#ifdef USEMPI
    auto mpi_handler = MPIHandler::getInstance();
#endif

=======
std::shared_ptr<spdlog::logger> create_logger(std::string logger_name) {
>>>>>>> 0e753911
    static std::shared_ptr<spdlog::sinks::stdout_color_sink_mt> stdout_sink;
    static std::shared_ptr<spdlog::sinks::basic_file_sink_mt> file_sink;

    auto params = Parameters::getInstance();
    std::string log_level = params->get("logging/level");
    std::string log_file = params->get("logging/file");

#ifdef USEMPI
    log_file.insert(0, std::to_string(mpi_handler->get_rank()) + "_");
#endif

    if (!stdout_sink) {
        stdout_sink = std::make_shared<spdlog::sinks::stdout_color_sink_mt>();
        auto level = spdlog::level::from_str(log_level);
        stdout_sink->set_level(level);
        stdout_sink->set_pattern("%^%-8l: %v%$");
    }

    if (!file_sink) {
        file_sink = std::make_shared<spdlog::sinks::basic_file_sink_mt>(
            log_file,
            false);
        file_sink->set_level(spdlog::level::trace);
    }

    std::vector<spdlog::sink_ptr> sinks;
    sinks.push_back(stdout_sink);
    sinks.push_back(file_sink);
    auto logger = std::make_shared<spdlog::logger>(logger_name,
                                                   begin(sinks),
                                                   end(sinks));
    logger->flush_on(spdlog::level::err);
    logger->set_level(spdlog::level::trace);

    return logger;
}
#endif
}  // namespace Utility<|MERGE_RESOLUTION|>--- conflicted
+++ resolved
@@ -133,15 +133,11 @@
 //          BENCHMARKING is not enabled
 /// \param  loggerName name of logger, written to log file
 // *****************************************************************************
-<<<<<<< HEAD
-std::shared_ptr<spdlog::logger> Utility::create_logger(std::string logger_name) {
+
+std::shared_ptr<spdlog::logger> create_logger(std::string logger_name) {
 #ifdef USEMPI
     auto mpi_handler = MPIHandler::getInstance();
 #endif
-
-=======
-std::shared_ptr<spdlog::logger> create_logger(std::string logger_name) {
->>>>>>> 0e753911
     static std::shared_ptr<spdlog::sinks::stdout_color_sink_mt> stdout_sink;
     static std::shared_ptr<spdlog::sinks::basic_file_sink_mt> file_sink;
 
