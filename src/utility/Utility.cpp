<<<<<<< HEAD
/// \file      Utility.cpp
/// \brief     Offers some tools
/// \date      October 01, 2019
/// \author    My Linh Würzburger
/// \copyright <2015-2020> Forschungszentrum Juelich GmbH. All rights reserved.

#include <cstring>
#include <iterator>
=======
/// \file       Utility.cpp
/// \brief      Offers some tools
/// \date       October 01, 2019
/// \author     My Linh Würzburger
/// \copyright  <2015-2020> Forschungszentrum Juelich GmbH. All rights reserved.

>>>>>>> 0e753911
#include <sstream>
#include "Utility.h"
#include "GlobalMacrosTypes.h"
#include "Parameters.h"
#include <cmath>

#ifndef BENCHMARKING
#include <spdlog/cfg/helpers.h>
#include <clocale>
#endif


namespace Utility {
//======================================== get index =====================================
// ***************************************************************************************
/// \brief  Snaps value to grid discretisation
/// \param  physical_coordinate physical coordinate
/// \param  spacing dx/dy/dz
/// \param  start_coordinate X1/Y1/Z1
/// \return real Calculated index (i/j/k) in (x/y/z)-direction
// ***************************************************************************************
size_t get_index(real physical_coordinate, real spacing, real start_coordinate) {
    return std::round((-start_coordinate + physical_coordinate) / spacing) + 1;
}

// ================================= Calc i,j,k ==========================================
// ***************************************************************************************
/// \brief  calculates indices <i,j,k> from linear index idx
/// \param  idx     linear (global) index
/// \param  Nx      number of cells in x-direction of physical domain
/// \param  Ny      number of cells in y-direction of physical domain
// ***************************************************************************************
std::vector<size_t> coordinateFromLinearIndex(size_t idx, size_t Nx, size_t Ny) {
    std::vector<size_t> coord;
    size_t k = getCoordinateK(idx, Nx, Ny);
    size_t j = getCoordinateJ(idx, Nx, Ny, k);
    size_t i = getCoordinateI(idx, Nx, Ny, j, k);

    coord.push_back(i);
    coord.push_back(j);
    coord.push_back(k);

    return coord;
}

<<<<<<< HEAD
=======
// ================================= Calculate coordinate i ==========================================
// ***************************************************************************************
/// \brief  Calculates the i coordinate
/// \param  idx     linear (global) index
/// \param  Nx      number of cells in x-direction of physical domain
/// \param  Ny      number of cells in y-direction of physical domain
/// \param  j       index of <i,j,k>
/// \param  k       index of <i,j,k>
// ***************************************************************************************
//size_t getCoordinateI(size_t idx, size_t Nx, size_t Ny, size_t j, size_t k) {
//    return idx - k * Nx * Ny - j * Nx;
//}

// ================================= Calculate coordinate j ==========================================
// ***************************************************************************************
/// \brief  Calculates the j coordinate
/// \param  idx     linear (global) index
/// \param  Nx      number of cells in x-direction of physical domain
/// \param  Ny      number of cells in y-direction of physical domain
/// \param  k       index of <i,j,k>
// ***************************************************************************************
//size_t getCoordinateJ(size_t idx, size_t Nx, size_t Ny, size_t k) {
//    return (idx - k * Nx * Ny) / Nx;
//}

// ================================= Calculate coordinate k ==========================================
// ***************************************************************************************
/// \brief  Calculates the k coordinate
/// \param  idx     linear (global) index
/// \param  Nx      number of cells in x-direction of physical domain
/// \param  Ny      number of cells in y-direction of physical domain
// ***************************************************************************************
//size_t getCoordinateK(size_t idx, size_t Nx, size_t Ny) {
//    return idx / (Nx * Ny);
//}

>>>>>>> 0e753911
// ================================= Split string at character ==========================================
// ***************************************************************************************
/// \brief  Splits a string at a defined char
/// \param  text     String
/// \param  delimiter Where to split
// ***************************************************************************************
std::vector<std::string> split(const std::string &text, char delimiter) {
    return split(text.c_str(), delimiter);
}

// ================================= Split string at character ==========================================
// ***************************************************************************************
/// \brief  Splits a string at a defined char
/// \param  text     String
/// \param  delimiter Where to split
// ***************************************************************************************
std::vector<std::string> split(const char *text, char delimiter) {
    std::vector<std::string> tokens;
    std::string token;
    std::istringstream tokenStream(text);
    while (std::getline(tokenStream, token, delimiter)) {
        tokens.push_back(token);
    }
    return tokens;
}

<<<<<<< HEAD
std::vector<size_t> Utility::mergeSortedListsToUniqueList(size_t *list1, size_t size_list1, size_t *list2, size_t size_list2) {
    std::vector<size_t> result;
    size_t counter1 = 0;
    size_t counter2 = 0;

    if (list1[counter1] < list2[counter2]) {
        result.push_back(list1[counter1]);
        counter1++;
    } else {
        result.push_back(list2[counter2]);
        counter2++;
    }
    while (counter1 < size_list1 && counter2 < size_list2) {
        if (list1[counter1] == result[result.size()-1]){
            counter1++;
            continue;
        }
        if (list2[counter2] == result[result.size()-1]){
            counter2++;
            continue;
        }
        if (list1[counter1] < list2[counter2]) {
            result.push_back(list1[counter1]);
            counter1++;
        } else {
            result.push_back(list2[counter2]);
            counter2++;
        }
    }
    if (counter1 < size_list1){
        if (list1[counter1] == result[result.size()-1]){
            counter1++;
        }
        for (size_t c = counter1; c < size_list1; c++){
            result.push_back(list1[c]);
        }
    }else{
        if (list2[counter2] == result[result.size()-1]){
            counter2++;
        }
        for (size_t c = counter2; c < size_list2; c++){
            result.push_back(list2[c]);
        }
    }
    return result;
}
=======
#ifndef BENCHMARKING
// ======================= creates a new logger ================================
// *****************************************************************************
/// \brief  creates a new named logger this function is only available if
//          BENCHMARKING is not enabled
/// \param  loggerName name of logger, written to log file
// *****************************************************************************
std::shared_ptr<spdlog::logger> create_logger(std::string logger_name) {
    static std::shared_ptr<spdlog::sinks::stdout_color_sink_mt> stdout_sink;
    static std::shared_ptr<spdlog::sinks::basic_file_sink_mt> file_sink;

    auto params = Parameters::getInstance();
    std::string log_level = params->get("logging/level");
    std::string log_file = params->get("logging/file");

    if (!stdout_sink) {
        stdout_sink = std::make_shared<spdlog::sinks::stdout_color_sink_mt>();
        auto level = spdlog::level::from_str(log_level);
        stdout_sink->set_level(level);
        stdout_sink->set_pattern("%^%-8l: %v%$");
    }

    if (!file_sink) {
        file_sink = std::make_shared<spdlog::sinks::basic_file_sink_mt>(
            log_file,
            false);
        file_sink->set_level(spdlog::level::trace);
    }

    std::vector<spdlog::sink_ptr> sinks;
    sinks.push_back(stdout_sink);
    sinks.push_back(file_sink);
    auto logger = std::make_shared<spdlog::logger>(logger_name,
                                                   begin(sinks),
                                                   end(sinks));
    logger->flush_on(spdlog::level::err);
    logger->set_level(spdlog::level::trace);

    return logger;
}
#endif
}  // namespace Utility
>>>>>>> 0e753911
<|MERGE_RESOLUTION|>--- conflicted
+++ resolved
@@ -1,20 +1,9 @@
-<<<<<<< HEAD
-/// \file      Utility.cpp
-/// \brief     Offers some tools
-/// \date      October 01, 2019
-/// \author    My Linh Würzburger
-/// \copyright <2015-2020> Forschungszentrum Juelich GmbH. All rights reserved.
-
-#include <cstring>
-#include <iterator>
-=======
 /// \file       Utility.cpp
 /// \brief      Offers some tools
 /// \date       October 01, 2019
 /// \author     My Linh Würzburger
 /// \copyright  <2015-2020> Forschungszentrum Juelich GmbH. All rights reserved.
 
->>>>>>> 0e753911
 #include <sstream>
 #include "Utility.h"
 #include "GlobalMacrosTypes.h"
@@ -60,45 +49,6 @@
     return coord;
 }
 
-<<<<<<< HEAD
-=======
-// ================================= Calculate coordinate i ==========================================
-// ***************************************************************************************
-/// \brief  Calculates the i coordinate
-/// \param  idx     linear (global) index
-/// \param  Nx      number of cells in x-direction of physical domain
-/// \param  Ny      number of cells in y-direction of physical domain
-/// \param  j       index of <i,j,k>
-/// \param  k       index of <i,j,k>
-// ***************************************************************************************
-//size_t getCoordinateI(size_t idx, size_t Nx, size_t Ny, size_t j, size_t k) {
-//    return idx - k * Nx * Ny - j * Nx;
-//}
-
-// ================================= Calculate coordinate j ==========================================
-// ***************************************************************************************
-/// \brief  Calculates the j coordinate
-/// \param  idx     linear (global) index
-/// \param  Nx      number of cells in x-direction of physical domain
-/// \param  Ny      number of cells in y-direction of physical domain
-/// \param  k       index of <i,j,k>
-// ***************************************************************************************
-//size_t getCoordinateJ(size_t idx, size_t Nx, size_t Ny, size_t k) {
-//    return (idx - k * Nx * Ny) / Nx;
-//}
-
-// ================================= Calculate coordinate k ==========================================
-// ***************************************************************************************
-/// \brief  Calculates the k coordinate
-/// \param  idx     linear (global) index
-/// \param  Nx      number of cells in x-direction of physical domain
-/// \param  Ny      number of cells in y-direction of physical domain
-// ***************************************************************************************
-//size_t getCoordinateK(size_t idx, size_t Nx, size_t Ny) {
-//    return idx / (Nx * Ny);
-//}
-
->>>>>>> 0e753911
 // ================================= Split string at character ==========================================
 // ***************************************************************************************
 /// \brief  Splits a string at a defined char
@@ -125,7 +75,49 @@
     return tokens;
 }
 
-<<<<<<< HEAD
+#ifndef BENCHMARKING
+// ======================= creates a new logger ================================
+// *****************************************************************************
+/// \brief  creates a new named logger this function is only available if
+//          BENCHMARKING is not enabled
+/// \param  loggerName name of logger, written to log file
+// *****************************************************************************
+std::shared_ptr<spdlog::logger> create_logger(std::string logger_name) {
+    static std::shared_ptr<spdlog::sinks::stdout_color_sink_mt> stdout_sink;
+    static std::shared_ptr<spdlog::sinks::basic_file_sink_mt> file_sink;
+
+    auto params = Parameters::getInstance();
+    std::string log_level = params->get("logging/level");
+    std::string log_file = params->get("logging/file");
+
+    if (!stdout_sink) {
+        stdout_sink = std::make_shared<spdlog::sinks::stdout_color_sink_mt>();
+        auto level = spdlog::level::from_str(log_level);
+        stdout_sink->set_level(level);
+        stdout_sink->set_pattern("%^%-8l: %v%$");
+    }
+
+    if (!file_sink) {
+        file_sink = std::make_shared<spdlog::sinks::basic_file_sink_mt>(
+            log_file,
+            false);
+        file_sink->set_level(spdlog::level::trace);
+    }
+
+    std::vector<spdlog::sink_ptr> sinks;
+    sinks.push_back(stdout_sink);
+    sinks.push_back(file_sink);
+    auto logger = std::make_shared<spdlog::logger>(logger_name,
+                                                   begin(sinks),
+                                                   end(sinks));
+    logger->flush_on(spdlog::level::err);
+    logger->set_level(spdlog::level::trace);
+
+    return logger;
+}
+#endif
+}  // namespace Utility
+
 std::vector<size_t> Utility::mergeSortedListsToUniqueList(size_t *list1, size_t size_list1, size_t *list2, size_t size_list2) {
     std::vector<size_t> result;
     size_t counter1 = 0;
@@ -171,48 +163,4 @@
         }
     }
     return result;
-}
-=======
-#ifndef BENCHMARKING
-// ======================= creates a new logger ================================
-// *****************************************************************************
-/// \brief  creates a new named logger this function is only available if
-//          BENCHMARKING is not enabled
-/// \param  loggerName name of logger, written to log file
-// *****************************************************************************
-std::shared_ptr<spdlog::logger> create_logger(std::string logger_name) {
-    static std::shared_ptr<spdlog::sinks::stdout_color_sink_mt> stdout_sink;
-    static std::shared_ptr<spdlog::sinks::basic_file_sink_mt> file_sink;
-
-    auto params = Parameters::getInstance();
-    std::string log_level = params->get("logging/level");
-    std::string log_file = params->get("logging/file");
-
-    if (!stdout_sink) {
-        stdout_sink = std::make_shared<spdlog::sinks::stdout_color_sink_mt>();
-        auto level = spdlog::level::from_str(log_level);
-        stdout_sink->set_level(level);
-        stdout_sink->set_pattern("%^%-8l: %v%$");
-    }
-
-    if (!file_sink) {
-        file_sink = std::make_shared<spdlog::sinks::basic_file_sink_mt>(
-            log_file,
-            false);
-        file_sink->set_level(spdlog::level::trace);
-    }
-
-    std::vector<spdlog::sink_ptr> sinks;
-    sinks.push_back(stdout_sink);
-    sinks.push_back(file_sink);
-    auto logger = std::make_shared<spdlog::logger>(logger_name,
-                                                   begin(sinks),
-                                                   end(sinks));
-    logger->flush_on(spdlog::level::err);
-    logger->set_level(spdlog::level::trace);
-
-    return logger;
-}
-#endif
-}  // namespace Utility
->>>>>>> 0e753911
+}