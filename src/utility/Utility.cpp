/// \file       Utility.cpp
/// \brief      Offers some tools
/// \date       October 01, 2019
/// \author     My Linh Würzburger
/// \copyright  <2015-2020> Forschungszentrum Juelich GmbH. All rights reserved.

<<<<<<< HEAD
#include "Utility.h"
=======
#include <cstring>
#include <sstream>
#include "Utility.h"
#include "GlobalMacrosTypes.h"
#include "Parameters.h"
>>>>>>> 82f37ac1

// ============================ Calc i,j,k =====================================
// *****************************************************************************
/// \brief  calculates indices <i,j,k> from linear index idx
/// \param  idx     linear (global) index
/// \param  Nx      number of cells in x-direction of physical domain
/// \param  Ny      number of cells in y-direction of physical domain
// *****************************************************************************
std::vector<size_t> Utility::coordinateFromLinearIndex(size_t idx,
                                                       size_t Nx,
                                                       size_t Ny) {
    std::vector<size_t> coord;
    size_t k = getCoordinateK(idx, Nx, Ny);
    size_t j = getCoordinateJ(idx, Nx, Ny, k);
    size_t i = getCoordinateI(idx, Nx, Ny, j, k);

    coord.push_back(i);
    coord.push_back(j);
    coord.push_back(k);

    return coord;
}

// ====================== Calculate coordinate i ===============================
// *****************************************************************************
/// \brief  Calculates the i coordinate
/// \param  idx     linear (global) index
/// \param  Nx      number of cells in x-direction of physical domain
/// \param  Ny      number of cells in y-direction of physical domain
/// \param  j       index of <i,j,k>
/// \param  k       index of <i,j,k>
// *****************************************************************************
//  size_t Utility::getCoordinateI(size_t idx,
//                                 size_t Nx,
//                                 size_t Ny,
//                                 size_t j,
//                                 size_t k) {
//      return idx - k * Nx * Ny - j * Nx;
//  }

// ====================== Calculate coordinate j ===============================
// *****************************************************************************
/// \brief  Calculates the j coordinate
/// \param  idx     linear (global) index
/// \param  Nx      number of cells in x-direction of physical domain
/// \param  Ny      number of cells in y-direction of physical domain
/// \param  k       index of <i,j,k>
// *****************************************************************************
//  size_t Utility::getCoordinateJ(size_t idx,
//                                 size_t Nx,
//                                 size_t Ny,
//                                 size_t k) {
//      return (idx - k * Nx * Ny) / Nx;
//  }

// ====================== Calculate coordinate k ===============================
// *****************************************************************************
/// \brief  Calculates the k coordinate
/// \param  idx     linear (global) index
/// \param  Nx      number of cells in x-direction of physical domain
/// \param  Ny      number of cells in y-direction of physical domain
// *****************************************************************************
//  size_t Utility::getCoordinateK(size_t idx,
//                                 size_t Nx,
//                                 size_t Ny) {
//      return idx / (Nx * Ny);
//  }

// ===================== Split string at character =============================
// *****************************************************************************
/// \brief  Splits a string at a defined char
/// \param  text     String
/// \param  delimiter Where to split
// *****************************************************************************
std::vector<std::string> Utility::split(const std::string &text,
                                        char delimiter) {
    return split(text.c_str(), delimiter);
}

// ===================== Split string at character =============================
// *****************************************************************************
/// \brief  Splits a string at a defined char
/// \param  text     String
/// \param  delimiter Where to split
// *****************************************************************************
std::vector<std::string> Utility::split(const char *text, char delimiter) {
    std::vector<std::string> tokens;
    std::string token;
    std::istringstream tokenStream(text);
    while (std::getline(tokenStream, token, delimiter)) {
        tokens.push_back(token);
    }
    return tokens;
}

// ==================== Split string at character ==============================
// *****************************************************************************
/// \brief  Splits a string at a defined char
/// \param  loggerName  name of logger, represented in log file
//          make sure you dont call this function twice with the same loggerName
// *****************************************************************************
std::shared_ptr<spdlog::logger> Utility::createLogger(std::string loggerName) {
    static std::shared_ptr<spdlog::sinks::stdout_color_sink_mt> stdout_sink;
    static std::shared_ptr<spdlog::sinks::basic_file_sink_mt> stderr_sink;
    static std::shared_ptr<spdlog::sinks::basic_file_sink_mt> file_sink;

    auto params = Parameters::getInstance();
    std::string logLevel = params->get("logging/level");
    std::string logFile = params->get("logging/file");

    if (!stdout_sink) {
        stdout_sink = std::make_shared<spdlog::sinks::stdout_color_sink_mt>();
        stdout_sink->set_level(spdlog::level::warn);
    }

    if (!stderr_sink) {
        stderr_sink = std::make_shared<spdlog::sinks::basic_file_sink_mt>(
            "error.log",
            true);
        stderr_sink->set_level(spdlog::level::trace);
    }

    if (!file_sink) {
        file_sink = std::make_shared<spdlog::sinks::basic_file_sink_mt>(
            logFile,
            false);
        file_sink->set_level(spdlog::level::info);
    }

    std::vector<spdlog::sink_ptr> sinks;
    sinks.push_back(stdout_sink);
    sinks.push_back(stderr_sink);
    sinks.push_back(file_sink);
    auto logger = std::make_shared<spdlog::logger>(loggerName,
                                                   begin(sinks),
                                                   end(sinks));
    logger->flush_on(spdlog::level::err);

    return logger;
}<|MERGE_RESOLUTION|>--- conflicted
+++ resolved
@@ -1,29 +1,23 @@
-/// \file       Utility.cpp
-/// \brief      Offers some tools
-/// \date       October 01, 2019
-/// \author     My Linh Würzburger
-/// \copyright  <2015-2020> Forschungszentrum Juelich GmbH. All rights reserved.
+/// \file 		Utility.cpp
+/// \brief 		Offers some tools
+/// \date 		October 01, 2019
+/// \author 	My Linh Würzburger
+/// \copyright 	<2015-2020> Forschungszentrum Juelich GmbH. All rights reserved.
 
-<<<<<<< HEAD
-#include "Utility.h"
-=======
 #include <cstring>
 #include <sstream>
 #include "Utility.h"
 #include "GlobalMacrosTypes.h"
 #include "Parameters.h"
->>>>>>> 82f37ac1
 
-// ============================ Calc i,j,k =====================================
-// *****************************************************************************
+// ================================= Calc i,j,k ==========================================
+// ***************************************************************************************
 /// \brief  calculates indices <i,j,k> from linear index idx
 /// \param  idx     linear (global) index
 /// \param  Nx      number of cells in x-direction of physical domain
 /// \param  Ny      number of cells in y-direction of physical domain
-// *****************************************************************************
-std::vector<size_t> Utility::coordinateFromLinearIndex(size_t idx,
-                                                       size_t Nx,
-                                                       size_t Ny) {
+// ***************************************************************************************
+std::vector<size_t> Utility::coordinateFromLinearIndex(size_t idx, size_t Nx, size_t Ny) {
     std::vector<size_t> coord;
     size_t k = getCoordinateK(idx, Nx, Ny);
     size_t j = getCoordinateJ(idx, Nx, Ny, k);
@@ -36,68 +30,58 @@
     return coord;
 }
 
-// ====================== Calculate coordinate i ===============================
-// *****************************************************************************
+// ================================= Calculate coordinate i ==========================================
+// ***************************************************************************************
 /// \brief  Calculates the i coordinate
 /// \param  idx     linear (global) index
 /// \param  Nx      number of cells in x-direction of physical domain
 /// \param  Ny      number of cells in y-direction of physical domain
 /// \param  j       index of <i,j,k>
 /// \param  k       index of <i,j,k>
-// *****************************************************************************
-//  size_t Utility::getCoordinateI(size_t idx,
-//                                 size_t Nx,
-//                                 size_t Ny,
-//                                 size_t j,
-//                                 size_t k) {
-//      return idx - k * Nx * Ny - j * Nx;
-//  }
+// ***************************************************************************************
+//size_t Utility::getCoordinateI(size_t idx, size_t Nx, size_t Ny, size_t j, size_t k) {
+//    return idx - k * Nx * Ny - j * Nx;
+//}
 
-// ====================== Calculate coordinate j ===============================
-// *****************************************************************************
+// ================================= Calculate coordinate j ==========================================
+// ***************************************************************************************
 /// \brief  Calculates the j coordinate
 /// \param  idx     linear (global) index
 /// \param  Nx      number of cells in x-direction of physical domain
 /// \param  Ny      number of cells in y-direction of physical domain
 /// \param  k       index of <i,j,k>
-// *****************************************************************************
-//  size_t Utility::getCoordinateJ(size_t idx,
-//                                 size_t Nx,
-//                                 size_t Ny,
-//                                 size_t k) {
-//      return (idx - k * Nx * Ny) / Nx;
-//  }
+// ***************************************************************************************
+//size_t Utility::getCoordinateJ(size_t idx, size_t Nx, size_t Ny, size_t k) {
+//    return (idx - k * Nx * Ny) / Nx;
+//}
 
-// ====================== Calculate coordinate k ===============================
-// *****************************************************************************
+// ================================= Calculate coordinate k ==========================================
+// ***************************************************************************************
 /// \brief  Calculates the k coordinate
 /// \param  idx     linear (global) index
 /// \param  Nx      number of cells in x-direction of physical domain
 /// \param  Ny      number of cells in y-direction of physical domain
-// *****************************************************************************
-//  size_t Utility::getCoordinateK(size_t idx,
-//                                 size_t Nx,
-//                                 size_t Ny) {
-//      return idx / (Nx * Ny);
-//  }
+// ***************************************************************************************
+//size_t Utility::getCoordinateK(size_t idx, size_t Nx, size_t Ny) {
+//    return idx / (Nx * Ny);
+//}
 
-// ===================== Split string at character =============================
-// *****************************************************************************
+// ================================= Split string at character ==========================================
+// ***************************************************************************************
 /// \brief  Splits a string at a defined char
 /// \param  text     String
 /// \param  delimiter Where to split
-// *****************************************************************************
-std::vector<std::string> Utility::split(const std::string &text,
-                                        char delimiter) {
+// ***************************************************************************************
+std::vector<std::string> Utility::split(const std::string &text, char delimiter) {
     return split(text.c_str(), delimiter);
 }
 
-// ===================== Split string at character =============================
-// *****************************************************************************
+// ================================= Split string at character ==========================================
+// ***************************************************************************************
 /// \brief  Splits a string at a defined char
 /// \param  text     String
 /// \param  delimiter Where to split
-// *****************************************************************************
+// ***************************************************************************************
 std::vector<std::string> Utility::split(const char *text, char delimiter) {
     std::vector<std::string> tokens;
     std::string token;
