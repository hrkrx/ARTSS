--- conflicted
+++ resolved
@@ -95,39 +95,6 @@
 ///
 /// \def END_FOR_ACC
 /// \brief End the parallelized independent nested \c for -loop
-<<<<<<< HEAD
-// ****************************************************************************
-
-inline size_t IX(size_t i, size_t j, size_t k, size_t nx, size_t ny) {
-    return i + nx*j + nx*ny*k;
-}
-inline size_t getCoordinateI(size_t idx, size_t Nx, size_t Ny, size_t j, size_t k) {
-    return (idx - k * Nx * Ny - j * Nx);
-}
-inline size_t getCoordinateJ(size_t idx, size_t Nx, size_t Ny, size_t k) {
-    return ((idx - k * Nx * Ny) / Nx);
-}
-inline size_t getCoordinateK(size_t idx, size_t Nx, size_t Ny) {
-    return (idx / (Nx * Ny));
-}
-
-
-inline real xi(size_t i, real x, real dx) {
-    return x + dx*(static_cast<real>(i)-0.5);
-}
-
-inline real yj(size_t j, real y, real dy) {
-    return y + dy*(static_cast<real>(j)-0.5);
-}
-
-inline real zk(size_t k, real z, real dz) {
-    return z + dz*(static_cast<real>(k)-0.5);
-}
-
-inline real tn(size_t n, real dt) {
-    return static_cast<real>(n) * dt;
-}
-=======
 // ***************************************************************************************
 
 #define IX(i,j,k,Nx,Ny) ((i) + (Nx)*(j) + (Nx)*(Ny)*(k)) // row-major index for one dimensional arrays (i=0..Nx-1 columns, j=0..Ny-1 rows, k = 0...Nz-1)
@@ -140,7 +107,6 @@
 #define yj(j,y,dy) ((y) + ((j)-0.5)*(dy)) // physical ycoords at midpoints calculated by index j=0..Ny-1
 #define zk(k,z,dz) ((z) + ((k)-0.5)*(dz)) // physical zcoords at midpoints calculated by index k=0..Nz-1
 #define tn(n, dt) ((n)*(dt))			  // simulation time calculated by time steps n = 0...Nt
->>>>>>> 0dd3a6db
 
 #define FOR_EACH_CELL(Nx, Ny, Nz) for (size_t k=0; k<Nz; k++) {\
                         for (size_t j=0; j<Ny; j++) {\
