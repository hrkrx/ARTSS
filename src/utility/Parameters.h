--- conflicted
+++ resolved
@@ -18,15 +18,9 @@
     tinyxml2::XMLDocument* doc;
     static Parameters* single;
 
-<<<<<<< HEAD
-    Parameters() {this->doc = new tinyxml2::XMLDocument;}
-
- public:
-=======
     Parameters() {this->doc = new tinyxml2::XMLDocument;};
     std::string m_filename;
 public:
->>>>>>> 0b8a00ad
     static Parameters* getInstance();
     void parse(const std::string& filename);
     void parse(FILE *xml_file);
@@ -42,11 +36,7 @@
 
     tinyxml2::XMLElement *get_first_child(const std::string &raw_path);
 
-<<<<<<< HEAD
-    tinyxml2::XMLElement *getRootElement() {return doc->RootElement();}
-=======
     tinyxml2::XMLElement *get_first_child(const char *raw_path);
->>>>>>> 0b8a00ad
 };
 
 #endif /* ARTSS_UTILITY_PARAMETERS_H */