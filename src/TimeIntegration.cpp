/// \file 		TimeIntegration.cpp
/// \brief 		Runs the time loop
/// \date 		May 20, 2016
/// \author 	Severt
/// \copyright 	<2015-2020> Forschungszentrum Juelich GmbH. All rights reserved.

#include <chrono>
#include <vector>
<<<<<<< HEAD
#include <iostream>
#include <spdlog/spdlog.h>
=======
>>>>>>> 82f37ac1

#include "TimeIntegration.h"
#include "utility/Parameters.h"
#include "analysis/Analysis.h"
#include "adaption/Adaption.h"
#include "Domain.h"

#ifndef PROFILING
#include "utility/Visual.h"
#include "utility/Utility.h"
#endif

// ==================================== Constructor ====================================
// ***************************************************************************************
/// \brief  Constructor
/// \param  isolv	pointer to solver
/// \param  fname	filename of xml-input (via argument)
// ***************************************************************************************
TimeIntegration::TimeIntegration(SolverI *isolv, const char *fname) {
#ifndef PROFILING
    m_logger = Utility::createLogger(typeid(this).name());
#endif
	auto params = Parameters::getInstance();
	auto domain = Domain::getInstance();

	m_dt 	= params->getReal("physical_parameters/dt");
	m_t_end = params->getReal("physical_parameters/t_end");
	m_t_cur = m_dt; // since t=0 already handled in setup

	m_size = domain->GetSize();

	this->m_solver = isolv;

	m_fname = fname;
}

void TimeIntegration::run(){
	Field** vector_fields;
	Adaption* adaption;
<<<<<<< HEAD
    spdlog::info("Start calculating and timing...");
=======
    m_logger->info("Start calculating and timing...");
>>>>>>> 82f37ac1

    std::chrono::time_point<std::chrono::system_clock> start, end;
	start = std::chrono::system_clock::now();

  Analysis ana;
	{
	// local variables and parameters for GPU
	auto u 		= m_solver->u;
	auto v 		= m_solver->v;
	auto w 		= m_solver->w;
	auto u0 	= m_solver->u0;
	auto v0 	= m_solver->v0;
	auto w0 	= m_solver->w0;
	auto u_tmp	= m_solver->u_tmp;
	auto v_tmp 	= m_solver->v_tmp;
	auto w_tmp 	= m_solver->w_tmp;
	auto p 		= m_solver->p;
	auto p0 	= m_solver->p0;
	auto rhs 	= m_solver->rhs;
	auto T 		= m_solver->T;
	auto T0 	= m_solver->T0;
	auto T_tmp 	= m_solver->T_tmp;
	auto T_a 	= m_solver->T_a;
	auto C 		= m_solver->C;
	auto C0 	= m_solver->C0;
	auto C_tmp 	= m_solver->C_tmp;
	auto f_x 	= m_solver->f_x;
	auto f_y 	= m_solver->f_y;
	auto f_z 	= m_solver->f_z;
	auto S_T 	= m_solver->S_T;
	auto S_C 	= m_solver->S_C;
	auto nu_t 	= m_solver->nu_t;
	auto kappa_t= m_solver->kappa_t;
	auto gamma_t= m_solver->gamma_t;

	    vector_fields = new Field*[27];
		vector_fields[VectorFieldsTypes::VEL_U]=u;
		vector_fields[VectorFieldsTypes::VEL_V]=v;
		vector_fields[VectorFieldsTypes::VEL_W]=w;
		vector_fields[VectorFieldsTypes::VEL_U0]=u0;
		vector_fields[VectorFieldsTypes::VEL_V0]=v0;
		vector_fields[VectorFieldsTypes::VEL_W0]=w0;
		vector_fields[VectorFieldsTypes::VEL_U_TMP]=u_tmp;
		vector_fields[VectorFieldsTypes::VEL_V_TMP]=v_tmp;
		vector_fields[VectorFieldsTypes::VEL_W_TMP]=w_tmp;
		vector_fields[VectorFieldsTypes::PRESSURE]=p;
		vector_fields[VectorFieldsTypes::PRESSURE0]=p0;
		vector_fields[VectorFieldsTypes::RHS]=rhs;
		vector_fields[VectorFieldsTypes::TEMPERATURE]=T;
		vector_fields[VectorFieldsTypes::TEMPERATURE0]=T0;
		vector_fields[VectorFieldsTypes::TEMPERATURE_TMP]=T_tmp;
		vector_fields[VectorFieldsTypes::TEMPERATURE_A]=T_a;
		vector_fields[VectorFieldsTypes::CONCENTRATION]=C;
		vector_fields[VectorFieldsTypes::CONCENTRATION0]=C0;
		vector_fields[VectorFieldsTypes::CONCENTRATION_TMP]=C_tmp;
		vector_fields[VectorFieldsTypes::FORCE_X]=f_x;
		vector_fields[VectorFieldsTypes::FORCE_Y]=f_y;
		vector_fields[VectorFieldsTypes::FORCE_Z]=f_z;
		vector_fields[VectorFieldsTypes::SOURCE_T]=S_T;
		vector_fields[VectorFieldsTypes::SOURCE_C]=S_C;
		vector_fields[VectorFieldsTypes::NU_T]=nu_t;
		vector_fields[VectorFieldsTypes::KAPPA_T]=kappa_t;
		vector_fields[VectorFieldsTypes::GAMMA_T]=gamma_t;
		adaption = new Adaption(vector_fields);
	auto d_u 		= u->data;
	auto d_v 		= v->data;
	auto d_w 		= w->data;
	auto d_u0 		= u0->data;
	auto d_v0 		= v0->data;
	auto d_w0 		= w0->data;
	auto d_u_tmp	= u_tmp->data;
	auto d_v_tmp 	= v_tmp->data;
	auto d_w_tmp 	= w_tmp->data;
	auto d_p 		= p->data;
	auto d_p0 		= p0->data;
	auto d_rhs 		= rhs->data;
	auto d_T 		= T->data;
	auto d_T0 		= T0->data;
	auto d_T_tmp 	= T_tmp->data;
	auto d_T_a 		= T_a->data;
	auto d_C 		= C->data;
	auto d_C0 		= C0->data;
	auto d_C_tmp 	= C_tmp->data;
	auto d_f_x 		= f_x->data;
	auto d_f_y 		= f_y->data;
	auto d_f_z 		= f_z->data;
	auto d_S_T 		= S_T->data;
	auto d_S_C 		= S_C->data;
	auto d_nu_t 	= nu_t->data;
	auto d_kappa_t 	= kappa_t->data;
	auto d_gamma_t 	= gamma_t->data;

	auto bsize = m_size;

	auto t_cur = m_t_cur;
	auto t_end = m_t_end;
	auto dt    = m_dt;

    // preparation RMS error
#ifndef PROFILING
	real Sumu = 0., Sump = 0., SumT = 0.;
	real Sum[3];
	Sum[0]=Sumu, Sum[1]=Sump, Sum[2]=SumT;
#endif

// copyin all variables
#pragma acc enter data copyin(	d_u[:bsize], d_u0[:bsize], d_u_tmp[:bsize], \
								d_v[:bsize], d_v0[:bsize], d_v_tmp[:bsize], \
								d_w[:bsize], d_w0[:bsize], d_w_tmp[:bsize], \
								d_p[:bsize], d_p0[:bsize], d_rhs[:bsize], \
								d_T[:bsize], d_T0[:bsize], d_T_tmp[:bsize], d_T_a[:bsize], \
								d_C[:bsize], d_C0[:bsize], d_C_tmp[:bsize], \
								d_f_x[:bsize], d_f_y[:bsize], d_f_z[:bsize], d_S_T[:bsize], d_S_C[:bsize], \
								d_nu_t[:bsize], d_kappa_t[:bsize], d_gamma_t[:bsize])

	// initialize boundary cells
	m_solver->SetUpBoundary(false);

	//std::ofstream file;
	//file.open(adaption->getWriteRuntimeName(), ios::app);
	//std::chrono::time_point<std::chrono::system_clock> iter_start, iter_end;
	while (t_cur < t_end+dt) {

		//iter_start = std::chrono::system_clock::now();
#ifndef PROFILING
<<<<<<< HEAD
        spdlog::info("t_cur={}", t_cur);
=======
        m_logger->info("t_cur = {:.5f}", t_cur);
>>>>>>> 82f37ac1
#endif

		// Calculate
		m_solver->DoStep(t_cur, false);

		// Visualize
#ifndef PROFILING
#pragma acc update host(d_u[:bsize])
#pragma acc update host(d_v[:bsize])
#pragma acc update host(d_w[:bsize])
#pragma acc update host(d_p[:bsize])
#pragma acc update host(d_rhs[:bsize])
#pragma acc update host(d_T[:bsize])
#pragma acc update host(d_C[:bsize])
#pragma acc update host(d_nu_t[:bsize])
#pragma acc update host(d_S_T[:bsize]) wait	// all in one update does not work!

		Visual vis;
		vis.Visualize(m_solver, t_cur, m_fname);
  if (adaption->isDataExtractionBeforeEnabled()) adaption->extractData(adaption->getBeforeName(),adaption->getBeforeHeight(),t_cur);
		// Error Calculation
		// RMS error at midposize_t at each time step Nt
		ana.CalcL2NormMidPoint(m_solver, t_cur, Sum);

		// To check CFL and VN, comment out
		/*bool CFL_check = ana.CheckTimeStepCFL(u, v, w, dt);
		if(!CFL_check){
			std::cout<<"CFL condition not met!\n";
			// To change dt, comment out
			//dt = ana.SetDTwithCFL(u, v, w);
			//std::cout<<" Setting dt = "<<dt<<std::endl;
		}
		bool VN_check = ana.CheckTimeStepVN(u, dt);
		if(!VN_check)
			std::cout<<"Von Neumann condition not met!"<<std::endl;
		*/
#endif
		// update
		adaption->run(t_cur);
#ifndef PROFILING
	  if (adaption->isDataExtractionAfterEnabled()) adaption->extractData(adaption->getAfterName(),adaption->getAfterHeight(),t_cur);
#endif
		m_solver->UpdateSources(t_cur, false);
		m_solver->UpdateData(false);

		//iter_end = std::chrono::system_clock::now();
		//long ms = std::chrono::duration_cast<std::chrono::microseconds>(iter_end - iter_start).count();
		//file << "t_cur: "<<t_cur << " runtime: " << ms << " microsec\n";

#ifndef PROFILING
		if (adaption->isWriteFieldEnabled()) adaption->extractData(adaption->getWriteFieldName(t_cur));
#endif
		t_cur += dt;

	} // end while
	//file.close();
	// Sum up RMS error
#ifndef PROFILING
    ana.CalcRMSError(Sum[0], Sum[1], Sum[2]);
#endif

#pragma acc wait
// delete unnecessary variables and copyout numerical solution
#pragma acc exit data delete(d_u0[:bsize], d_u_tmp[:bsize], d_v0[:bsize], d_v_tmp[:bsize], d_w0[:bsize], d_w_tmp[:bsize], d_p0[:bsize], d_T0[:bsize], d_T_tmp[:bsize], d_T_a[:bsize], d_C0[:bsize], d_C_tmp[:bsize], d_f_x[:bsize], d_f_y[:bsize], d_f_z[:bsize], d_S_T[:bsize], d_S_C[:bsize], d_nu_t[:bsize], d_kappa_t[:bsize], d_gamma_t[:bsize])
#pragma acc exit data copyout(d_u[:bsize], d_v[:bsize], d_w[:bsize], d_p[:bsize], d_rhs[:bsize], d_T[:bsize], d_C[:bsize])

} //end RANGE

<<<<<<< HEAD
    spdlog::info("Done calculating and timing ...");

    // stop timer
    end = std::chrono::system_clock::now();
    long ms = std::chrono::duration_cast < std::chrono::milliseconds > (end - start).count();
    spdlog::info("Global Time: {}ms", ms);

=======
    m_logger->info("Done calculating and timing ...");

    // stop timer
    end = std::chrono::system_clock::now();
    long ms = std::chrono::duration_cast < std::chrono::milliseconds > (end - start).count();
    m_logger->info("Global Time: {}ms", ms);

>>>>>>> 82f37ac1
    if (adaption->isDataExtractionEndresultEnabled()) {
        adaption->extractData(adaption->getEndresultName());
    }
#ifndef PROFILING
	//testing correct output (when changing implementation/ calculating on GPU)
    ana.SaveVariablesInFile(m_solver);
#endif
    delete(adaption);
    delete[] vector_fields;
}<|MERGE_RESOLUTION|>--- conflicted
+++ resolved
@@ -1,16 +1,14 @@
-/// \file 		TimeIntegration.cpp
-/// \brief 		Runs the time loop
-/// \date 		May 20, 2016
-/// \author 	Severt
-/// \copyright 	<2015-2020> Forschungszentrum Juelich GmbH. All rights reserved.
+/// \file       TimeIntegration.cpp
+/// \brief      Runs the time loop
+/// \date       May 20, 2016
+/// \author     Severt
+/// \copyright  <2015-2020> Forschungszentrum Juelich GmbH. All rights reserved.
+
+#include <spdlog/spdlog.h>
 
 #include <chrono>
 #include <vector>
-<<<<<<< HEAD
 #include <iostream>
-#include <spdlog/spdlog.h>
-=======
->>>>>>> 82f37ac1
 
 #include "TimeIntegration.h"
 #include "utility/Parameters.h"
@@ -23,174 +21,166 @@
 #include "utility/Utility.h"
 #endif
 
-// ==================================== Constructor ====================================
-// ***************************************************************************************
+// =============================== Constructor ===============================
+// *****************************************************************************
 /// \brief  Constructor
-/// \param  isolv	pointer to solver
-/// \param  fname	filename of xml-input (via argument)
-// ***************************************************************************************
+/// \param  isolv   pointer to solver
+/// \param  fname   filename of xml-input (via argument)
+// *****************************************************************************
 TimeIntegration::TimeIntegration(SolverI *isolv, const char *fname) {
 #ifndef PROFILING
     m_logger = Utility::createLogger(typeid(this).name());
 #endif
-	auto params = Parameters::getInstance();
-	auto domain = Domain::getInstance();
-
-	m_dt 	= params->getReal("physical_parameters/dt");
-	m_t_end = params->getReal("physical_parameters/t_end");
-	m_t_cur = m_dt; // since t=0 already handled in setup
-
-	m_size = domain->GetSize();
-
-	this->m_solver = isolv;
-
-	m_fname = fname;
+    auto params = Parameters::getInstance();
+    auto domain = Domain::getInstance();
+
+    m_dt    = params->getReal("physical_parameters/dt");
+    m_t_end = params->getReal("physical_parameters/t_end");
+    m_t_cur = m_dt; // since t=0 already handled in setup
+
+    m_size = domain->GetSize();
+
+    this->m_solver = isolv;
+
+    m_fname = fname;
 }
 
-void TimeIntegration::run(){
-	Field** vector_fields;
-	Adaption* adaption;
-<<<<<<< HEAD
-    spdlog::info("Start calculating and timing...");
-=======
+void TimeIntegration::run() {
+    Field** vector_fields;
+    Adaption* adaption;
     m_logger->info("Start calculating and timing...");
->>>>>>> 82f37ac1
 
     std::chrono::time_point<std::chrono::system_clock> start, end;
-	start = std::chrono::system_clock::now();
-
-  Analysis ana;
-	{
-	// local variables and parameters for GPU
-	auto u 		= m_solver->u;
-	auto v 		= m_solver->v;
-	auto w 		= m_solver->w;
-	auto u0 	= m_solver->u0;
-	auto v0 	= m_solver->v0;
-	auto w0 	= m_solver->w0;
-	auto u_tmp	= m_solver->u_tmp;
-	auto v_tmp 	= m_solver->v_tmp;
-	auto w_tmp 	= m_solver->w_tmp;
-	auto p 		= m_solver->p;
-	auto p0 	= m_solver->p0;
-	auto rhs 	= m_solver->rhs;
-	auto T 		= m_solver->T;
-	auto T0 	= m_solver->T0;
-	auto T_tmp 	= m_solver->T_tmp;
-	auto T_a 	= m_solver->T_a;
-	auto C 		= m_solver->C;
-	auto C0 	= m_solver->C0;
-	auto C_tmp 	= m_solver->C_tmp;
-	auto f_x 	= m_solver->f_x;
-	auto f_y 	= m_solver->f_y;
-	auto f_z 	= m_solver->f_z;
-	auto S_T 	= m_solver->S_T;
-	auto S_C 	= m_solver->S_C;
-	auto nu_t 	= m_solver->nu_t;
-	auto kappa_t= m_solver->kappa_t;
-	auto gamma_t= m_solver->gamma_t;
-
-	    vector_fields = new Field*[27];
-		vector_fields[VectorFieldsTypes::VEL_U]=u;
-		vector_fields[VectorFieldsTypes::VEL_V]=v;
-		vector_fields[VectorFieldsTypes::VEL_W]=w;
-		vector_fields[VectorFieldsTypes::VEL_U0]=u0;
-		vector_fields[VectorFieldsTypes::VEL_V0]=v0;
-		vector_fields[VectorFieldsTypes::VEL_W0]=w0;
-		vector_fields[VectorFieldsTypes::VEL_U_TMP]=u_tmp;
-		vector_fields[VectorFieldsTypes::VEL_V_TMP]=v_tmp;
-		vector_fields[VectorFieldsTypes::VEL_W_TMP]=w_tmp;
-		vector_fields[VectorFieldsTypes::PRESSURE]=p;
-		vector_fields[VectorFieldsTypes::PRESSURE0]=p0;
-		vector_fields[VectorFieldsTypes::RHS]=rhs;
-		vector_fields[VectorFieldsTypes::TEMPERATURE]=T;
-		vector_fields[VectorFieldsTypes::TEMPERATURE0]=T0;
-		vector_fields[VectorFieldsTypes::TEMPERATURE_TMP]=T_tmp;
-		vector_fields[VectorFieldsTypes::TEMPERATURE_A]=T_a;
-		vector_fields[VectorFieldsTypes::CONCENTRATION]=C;
-		vector_fields[VectorFieldsTypes::CONCENTRATION0]=C0;
-		vector_fields[VectorFieldsTypes::CONCENTRATION_TMP]=C_tmp;
-		vector_fields[VectorFieldsTypes::FORCE_X]=f_x;
-		vector_fields[VectorFieldsTypes::FORCE_Y]=f_y;
-		vector_fields[VectorFieldsTypes::FORCE_Z]=f_z;
-		vector_fields[VectorFieldsTypes::SOURCE_T]=S_T;
-		vector_fields[VectorFieldsTypes::SOURCE_C]=S_C;
-		vector_fields[VectorFieldsTypes::NU_T]=nu_t;
-		vector_fields[VectorFieldsTypes::KAPPA_T]=kappa_t;
-		vector_fields[VectorFieldsTypes::GAMMA_T]=gamma_t;
-		adaption = new Adaption(vector_fields);
-	auto d_u 		= u->data;
-	auto d_v 		= v->data;
-	auto d_w 		= w->data;
-	auto d_u0 		= u0->data;
-	auto d_v0 		= v0->data;
-	auto d_w0 		= w0->data;
-	auto d_u_tmp	= u_tmp->data;
-	auto d_v_tmp 	= v_tmp->data;
-	auto d_w_tmp 	= w_tmp->data;
-	auto d_p 		= p->data;
-	auto d_p0 		= p0->data;
-	auto d_rhs 		= rhs->data;
-	auto d_T 		= T->data;
-	auto d_T0 		= T0->data;
-	auto d_T_tmp 	= T_tmp->data;
-	auto d_T_a 		= T_a->data;
-	auto d_C 		= C->data;
-	auto d_C0 		= C0->data;
-	auto d_C_tmp 	= C_tmp->data;
-	auto d_f_x 		= f_x->data;
-	auto d_f_y 		= f_y->data;
-	auto d_f_z 		= f_z->data;
-	auto d_S_T 		= S_T->data;
-	auto d_S_C 		= S_C->data;
-	auto d_nu_t 	= nu_t->data;
-	auto d_kappa_t 	= kappa_t->data;
-	auto d_gamma_t 	= gamma_t->data;
-
-	auto bsize = m_size;
-
-	auto t_cur = m_t_cur;
-	auto t_end = m_t_end;
-	auto dt    = m_dt;
+    start = std::chrono::system_clock::now();
+
+    Analysis ana;
+    {
+    // local variables and parameters for GPU
+    auto u      = m_solver->u;
+    auto v      = m_solver->v;
+    auto w      = m_solver->w;
+    auto u0     = m_solver->u0;
+    auto v0     = m_solver->v0;
+    auto w0     = m_solver->w0;
+    auto u_tmp  = m_solver->u_tmp;
+    auto v_tmp  = m_solver->v_tmp;
+    auto w_tmp  = m_solver->w_tmp;
+    auto p      = m_solver->p;
+    auto p0     = m_solver->p0;
+    auto rhs    = m_solver->rhs;
+    auto T      = m_solver->T;
+    auto T0     = m_solver->T0;
+    auto T_tmp  = m_solver->T_tmp;
+    auto T_a    = m_solver->T_a;
+    auto C      = m_solver->C;
+    auto C0     = m_solver->C0;
+    auto C_tmp  = m_solver->C_tmp;
+    auto f_x    = m_solver->f_x;
+    auto f_y    = m_solver->f_y;
+    auto f_z    = m_solver->f_z;
+    auto S_T    = m_solver->S_T;
+    auto S_C    = m_solver->S_C;
+    auto nu_t   = m_solver->nu_t;
+    auto kappa_t= m_solver->kappa_t;
+    auto gamma_t= m_solver->gamma_t;
+
+        vector_fields = new Field*[27];
+        vector_fields[VectorFieldsTypes::VEL_U]=u;
+        vector_fields[VectorFieldsTypes::VEL_V]=v;
+        vector_fields[VectorFieldsTypes::VEL_W]=w;
+        vector_fields[VectorFieldsTypes::VEL_U0]=u0;
+        vector_fields[VectorFieldsTypes::VEL_V0]=v0;
+        vector_fields[VectorFieldsTypes::VEL_W0]=w0;
+        vector_fields[VectorFieldsTypes::VEL_U_TMP]=u_tmp;
+        vector_fields[VectorFieldsTypes::VEL_V_TMP]=v_tmp;
+        vector_fields[VectorFieldsTypes::VEL_W_TMP]=w_tmp;
+        vector_fields[VectorFieldsTypes::PRESSURE]=p;
+        vector_fields[VectorFieldsTypes::PRESSURE0]=p0;
+        vector_fields[VectorFieldsTypes::RHS]=rhs;
+        vector_fields[VectorFieldsTypes::TEMPERATURE]=T;
+        vector_fields[VectorFieldsTypes::TEMPERATURE0]=T0;
+        vector_fields[VectorFieldsTypes::TEMPERATURE_TMP]=T_tmp;
+        vector_fields[VectorFieldsTypes::TEMPERATURE_A]=T_a;
+        vector_fields[VectorFieldsTypes::CONCENTRATION]=C;
+        vector_fields[VectorFieldsTypes::CONCENTRATION0]=C0;
+        vector_fields[VectorFieldsTypes::CONCENTRATION_TMP]=C_tmp;
+        vector_fields[VectorFieldsTypes::FORCE_X]=f_x;
+        vector_fields[VectorFieldsTypes::FORCE_Y]=f_y;
+        vector_fields[VectorFieldsTypes::FORCE_Z]=f_z;
+        vector_fields[VectorFieldsTypes::SOURCE_T]=S_T;
+        vector_fields[VectorFieldsTypes::SOURCE_C]=S_C;
+        vector_fields[VectorFieldsTypes::NU_T]=nu_t;
+        vector_fields[VectorFieldsTypes::KAPPA_T]=kappa_t;
+        vector_fields[VectorFieldsTypes::GAMMA_T]=gamma_t;
+        adaption = new Adaption(vector_fields);
+    auto d_u        = u->data;
+    auto d_v        = v->data;
+    auto d_w        = w->data;
+    auto d_u0       = u0->data;
+    auto d_v0       = v0->data;
+    auto d_w0       = w0->data;
+    auto d_u_tmp    = u_tmp->data;
+    auto d_v_tmp    = v_tmp->data;
+    auto d_w_tmp    = w_tmp->data;
+    auto d_p        = p->data;
+    auto d_p0       = p0->data;
+    auto d_rhs      = rhs->data;
+    auto d_T        = T->data;
+    auto d_T0       = T0->data;
+    auto d_T_tmp    = T_tmp->data;
+    auto d_T_a      = T_a->data;
+    auto d_C        = C->data;
+    auto d_C0       = C0->data;
+    auto d_C_tmp    = C_tmp->data;
+    auto d_f_x      = f_x->data;
+    auto d_f_y      = f_y->data;
+    auto d_f_z      = f_z->data;
+    auto d_S_T      = S_T->data;
+    auto d_S_C      = S_C->data;
+    auto d_nu_t     = nu_t->data;
+    auto d_kappa_t  = kappa_t->data;
+    auto d_gamma_t  = gamma_t->data;
+
+    auto bsize = m_size;
+
+    auto t_cur = m_t_cur;
+    auto t_end = m_t_end;
+    auto dt    = m_dt;
 
     // preparation RMS error
 #ifndef PROFILING
-	real Sumu = 0., Sump = 0., SumT = 0.;
-	real Sum[3];
-	Sum[0]=Sumu, Sum[1]=Sump, Sum[2]=SumT;
+    real Sumu = 0., Sump = 0., SumT = 0.;
+    real Sum[3];
+    Sum[0]=Sumu, Sum[1]=Sump, Sum[2]=SumT;
 #endif
 
 // copyin all variables
-#pragma acc enter data copyin(	d_u[:bsize], d_u0[:bsize], d_u_tmp[:bsize], \
-								d_v[:bsize], d_v0[:bsize], d_v_tmp[:bsize], \
-								d_w[:bsize], d_w0[:bsize], d_w_tmp[:bsize], \
-								d_p[:bsize], d_p0[:bsize], d_rhs[:bsize], \
-								d_T[:bsize], d_T0[:bsize], d_T_tmp[:bsize], d_T_a[:bsize], \
-								d_C[:bsize], d_C0[:bsize], d_C_tmp[:bsize], \
-								d_f_x[:bsize], d_f_y[:bsize], d_f_z[:bsize], d_S_T[:bsize], d_S_C[:bsize], \
-								d_nu_t[:bsize], d_kappa_t[:bsize], d_gamma_t[:bsize])
-
-	// initialize boundary cells
-	m_solver->SetUpBoundary(false);
-
-	//std::ofstream file;
-	//file.open(adaption->getWriteRuntimeName(), ios::app);
-	//std::chrono::time_point<std::chrono::system_clock> iter_start, iter_end;
-	while (t_cur < t_end+dt) {
-
-		//iter_start = std::chrono::system_clock::now();
-#ifndef PROFILING
-<<<<<<< HEAD
-        spdlog::info("t_cur={}", t_cur);
-=======
+#pragma acc enter data copyin(  d_u[:bsize], d_u0[:bsize], d_u_tmp[:bsize], \
+                                d_v[:bsize], d_v0[:bsize], d_v_tmp[:bsize], \
+                                d_w[:bsize], d_w0[:bsize], d_w_tmp[:bsize], \
+                                d_p[:bsize], d_p0[:bsize], d_rhs[:bsize], \
+                                d_T[:bsize], d_T0[:bsize], d_T_tmp[:bsize], d_T_a[:bsize], \
+                                d_C[:bsize], d_C0[:bsize], d_C_tmp[:bsize], \
+                                d_f_x[:bsize], d_f_y[:bsize], d_f_z[:bsize], d_S_T[:bsize], d_S_C[:bsize], \
+                                d_nu_t[:bsize], d_kappa_t[:bsize], d_gamma_t[:bsize])
+
+    // initialize boundary cells
+    m_solver->SetUpBoundary(false);
+
+    //std::ofstream file;
+    //file.open(adaption->getWriteRuntimeName(), ios::app);
+    //std::chrono::time_point<std::chrono::system_clock> iter_start, iter_end;
+    while (t_cur < t_end+dt) {
+
+        //iter_start = std::chrono::system_clock::now();
+#ifndef PROFILING
         m_logger->info("t_cur = {:.5f}", t_cur);
->>>>>>> 82f37ac1
-#endif
-
-		// Calculate
-		m_solver->DoStep(t_cur, false);
-
-		// Visualize
+#endif
+
+        // Calculate
+        m_solver->DoStep(t_cur, false);
+
+        // Visualize
 #ifndef PROFILING
 #pragma acc update host(d_u[:bsize])
 #pragma acc update host(d_v[:bsize])
@@ -200,48 +190,48 @@
 #pragma acc update host(d_T[:bsize])
 #pragma acc update host(d_C[:bsize])
 #pragma acc update host(d_nu_t[:bsize])
-#pragma acc update host(d_S_T[:bsize]) wait	// all in one update does not work!
-
-		Visual vis;
-		vis.Visualize(m_solver, t_cur, m_fname);
+#pragma acc update host(d_S_T[:bsize]) wait // all in one update does not work!
+
+        Visual vis;
+        vis.Visualize(m_solver, t_cur, m_fname);
   if (adaption->isDataExtractionBeforeEnabled()) adaption->extractData(adaption->getBeforeName(),adaption->getBeforeHeight(),t_cur);
-		// Error Calculation
-		// RMS error at midposize_t at each time step Nt
-		ana.CalcL2NormMidPoint(m_solver, t_cur, Sum);
-
-		// To check CFL and VN, comment out
-		/*bool CFL_check = ana.CheckTimeStepCFL(u, v, w, dt);
-		if(!CFL_check){
-			std::cout<<"CFL condition not met!\n";
-			// To change dt, comment out
-			//dt = ana.SetDTwithCFL(u, v, w);
-			//std::cout<<" Setting dt = "<<dt<<std::endl;
-		}
-		bool VN_check = ana.CheckTimeStepVN(u, dt);
-		if(!VN_check)
-			std::cout<<"Von Neumann condition not met!"<<std::endl;
-		*/
-#endif
-		// update
-		adaption->run(t_cur);
-#ifndef PROFILING
-	  if (adaption->isDataExtractionAfterEnabled()) adaption->extractData(adaption->getAfterName(),adaption->getAfterHeight(),t_cur);
-#endif
-		m_solver->UpdateSources(t_cur, false);
-		m_solver->UpdateData(false);
-
-		//iter_end = std::chrono::system_clock::now();
-		//long ms = std::chrono::duration_cast<std::chrono::microseconds>(iter_end - iter_start).count();
-		//file << "t_cur: "<<t_cur << " runtime: " << ms << " microsec\n";
-
-#ifndef PROFILING
-		if (adaption->isWriteFieldEnabled()) adaption->extractData(adaption->getWriteFieldName(t_cur));
-#endif
-		t_cur += dt;
-
-	} // end while
-	//file.close();
-	// Sum up RMS error
+        // Error Calculation
+        // RMS error at midposize_t at each time step Nt
+        ana.CalcL2NormMidPoint(m_solver, t_cur, Sum);
+
+        // To check CFL and VN, comment out
+        /*bool CFL_check = ana.CheckTimeStepCFL(u, v, w, dt);
+        if(!CFL_check){
+            std::cout<<"CFL condition not met!\n";
+            // To change dt, comment out
+            //dt = ana.SetDTwithCFL(u, v, w);
+            //std::cout<<" Setting dt = "<<dt<<std::endl;
+        }
+        bool VN_check = ana.CheckTimeStepVN(u, dt);
+        if(!VN_check)
+            std::cout<<"Von Neumann condition not met!"<<std::endl;
+        */
+#endif
+        // update
+        adaption->run(t_cur);
+#ifndef PROFILING
+      if (adaption->isDataExtractionAfterEnabled()) adaption->extractData(adaption->getAfterName(),adaption->getAfterHeight(),t_cur);
+#endif
+        m_solver->UpdateSources(t_cur, false);
+        m_solver->UpdateData(false);
+
+        //iter_end = std::chrono::system_clock::now();
+        //long ms = std::chrono::duration_cast<std::chrono::microseconds>(iter_end - iter_start).count();
+        //file << "t_cur: "<<t_cur << " runtime: " << ms << " microsec\n";
+
+#ifndef PROFILING
+        if (adaption->isWriteFieldEnabled()) adaption->extractData(adaption->getWriteFieldName(t_cur));
+#endif
+        t_cur += dt;
+
+    } // end while
+    //file.close();
+    // Sum up RMS error
 #ifndef PROFILING
     ana.CalcRMSError(Sum[0], Sum[1], Sum[2]);
 #endif
@@ -251,17 +241,8 @@
 #pragma acc exit data delete(d_u0[:bsize], d_u_tmp[:bsize], d_v0[:bsize], d_v_tmp[:bsize], d_w0[:bsize], d_w_tmp[:bsize], d_p0[:bsize], d_T0[:bsize], d_T_tmp[:bsize], d_T_a[:bsize], d_C0[:bsize], d_C_tmp[:bsize], d_f_x[:bsize], d_f_y[:bsize], d_f_z[:bsize], d_S_T[:bsize], d_S_C[:bsize], d_nu_t[:bsize], d_kappa_t[:bsize], d_gamma_t[:bsize])
 #pragma acc exit data copyout(d_u[:bsize], d_v[:bsize], d_w[:bsize], d_p[:bsize], d_rhs[:bsize], d_T[:bsize], d_C[:bsize])
 
-} //end RANGE
-
-<<<<<<< HEAD
-    spdlog::info("Done calculating and timing ...");
-
-    // stop timer
-    end = std::chrono::system_clock::now();
-    long ms = std::chrono::duration_cast < std::chrono::milliseconds > (end - start).count();
-    spdlog::info("Global Time: {}ms", ms);
-
-=======
+}  // end RANGE
+
     m_logger->info("Done calculating and timing ...");
 
     // stop timer
@@ -269,12 +250,11 @@
     long ms = std::chrono::duration_cast < std::chrono::milliseconds > (end - start).count();
     m_logger->info("Global Time: {}ms", ms);
 
->>>>>>> 82f37ac1
     if (adaption->isDataExtractionEndresultEnabled()) {
         adaption->extractData(adaption->getEndresultName());
     }
 #ifndef PROFILING
-	//testing correct output (when changing implementation/ calculating on GPU)
+    // testing correct output (when changing implementation/ calculating on GPU)
     ana.SaveVariablesInFile(m_solver);
 #endif
     delete(adaption);
