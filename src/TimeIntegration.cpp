/// \file 		TimeIntegration.cpp
/// \brief 		Runs the time loop
/// \date 		May 20, 2016
/// \author 	Severt
/// \copyright 	<2015-2020> Forschungszentrum Juelich GmbH. All rights reserved.

#include <chrono>
#include <vector>
<<<<<<< HEAD
#include <iostream>
#include <spdlog/spdlog.h>
=======
>>>>>>> 82f37ac1

#include "TimeIntegration.h"
#include "utility/Parameters.h"
#include "analysis/Analysis.h"
#include "adaption/Adaption.h"
#include "Domain.h"

#ifndef PROFILING
#include "utility/Visual.h"
#include "utility/Utility.h"
#endif

// ==================================== Constructor ====================================
// ***************************************************************************************
/// \brief  Constructor
/// \param  isolv	pointer to solver
/// \param  fname	filename of xml-input (via argument)
// ***************************************************************************************
TimeIntegration::TimeIntegration(SolverI *isolv, const char *fname) {
#ifndef PROFILING
    m_logger = Utility::createLogger(typeid(this).name());
#endif
	auto params = Parameters::getInstance();
	auto domain = Domain::getInstance();

	m_dt 	= params->getReal("physical_parameters/dt");
	m_t_end = params->getReal("physical_parameters/t_end");
	m_t_cur = m_dt; // since t=0 already handled in setup

	m_size = domain->GetSize();

	this->m_solver = isolv;

	m_fname = fname;
}

void TimeIntegration::run(){
	Field** vector_fields;
	Adaption* adaption;
<<<<<<< HEAD
    spdlog::info("Start calculating and timing...");
=======
    m_logger->info("Start calculating and timing...");
>>>>>>> 82f37ac1

    std::chrono::time_point<std::chrono::system_clock> start, end;
	start = std::chrono::system_clock::now();

  Analysis ana;
	{
	// local variables and parameters for GPU
	auto u 		= m_solver->u;
	auto v 		= m_solver->v;
	auto w 		= m_solver->w;
	auto u0 	= m_solver->u0;
	auto v0 	= m_solver->v0;
	auto w0 	= m_solver->w0;
	auto u_tmp	= m_solver->u_tmp;
	auto v_tmp 	= m_solver->v_tmp;
	auto w_tmp 	= m_solver->w_tmp;
	auto p 		= m_solver->p;
	auto p0 	= m_solver->p0;
	auto rhs 	= m_solver->rhs;
	auto T 		= m_solver->T;
	auto T0 	= m_solver->T0;
	auto T_tmp 	= m_solver->T_tmp;
	auto T_a 	= m_solver->T_a;
	auto C 		= m_solver->C;
	auto C0 	= m_solver->C0;
	auto C_tmp 	= m_solver->C_tmp;
	auto f_x 	= m_solver->f_x;
	auto f_y 	= m_solver->f_y;
	auto f_z 	= m_solver->f_z;
	auto S_T 	= m_solver->S_T;
	auto S_C 	= m_solver->S_C;
	auto nu_t 	= m_solver->nu_t;
	auto kappa_t= m_solver->kappa_t;
	auto gamma_t= m_solver->gamma_t;

	    vector_fields = new Field*[27];
		vector_fields[VectorFieldsTypes::VEL_U]=u;
		vector_fields[VectorFieldsTypes::VEL_V]=v;
		vector_fields[VectorFieldsTypes::VEL_W]=w;
		vector_fields[VectorFieldsTypes::VEL_U0]=u0;
		vector_fields[VectorFieldsTypes::VEL_V0]=v0;
		vector_fields[VectorFieldsTypes::VEL_W0]=w0;
		vector_fields[VectorFieldsTypes::VEL_U_TMP]=u_tmp;
		vector_fields[VectorFieldsTypes::VEL_V_TMP]=v_tmp;
		vector_fields[VectorFieldsTypes::VEL_W_TMP]=w_tmp;
		vector_fields[VectorFieldsTypes::PRESSURE]=p;
		vector_fields[VectorFieldsTypes::PRESSURE0]=p0;
		vector_fields[VectorFieldsTypes::RHS]=rhs;
		vector_fields[VectorFieldsTypes::TEMPERATURE]=T;
		vector_fields[VectorFieldsTypes::TEMPERATURE0]=T0;
		vector_fields[VectorFieldsTypes::TEMPERATURE_TMP]=T_tmp;
		vector_fields[VectorFieldsTypes::TEMPERATURE_A]=T_a;
		vector_fields[VectorFieldsTypes::CONCENTRATION]=C;
		vector_fields[VectorFieldsTypes::CONCENTRATION0]=C0;
		vector_fields[VectorFieldsTypes::CONCENTRATION_TMP]=C_tmp;
		vector_fields[VectorFieldsTypes::FORCE_X]=f_x;
		vector_fields[VectorFieldsTypes::FORCE_Y]=f_y;
		vector_fields[VectorFieldsTypes::FORCE_Z]=f_z;
		vector_fields[VectorFieldsTypes::SOURCE_T]=S_T;
		vector_fields[VectorFieldsTypes::SOURCE_C]=S_C;
		vector_fields[VectorFieldsTypes::NU_T]=nu_t;
		vector_fields[VectorFieldsTypes::KAPPA_T]=kappa_t;
		vector_fields[VectorFieldsTypes::GAMMA_T]=gamma_t;
		adaption = new Adaption(vector_fields);
	auto d_u 		= u->data;
	auto d_v 		= v->data;
	auto d_w 		= w->data;
	auto d_u0 		= u0->data;
	auto d_v0 		= v0->data;
	auto d_w0 		= w0->data;
	auto d_u_tmp	= u_tmp->data;
	auto d_v_tmp 	= v_tmp->data;
	auto d_w_tmp 	= w_tmp->data;
	auto d_p 		= p->data;
	auto d_p0 		= p0->data;
	auto d_rhs 		= rhs->data;
	auto d_T 		= T->data;
	auto d_T0 		= T0->data;
	auto d_T_tmp 	= T_tmp->data;
	auto d_T_a 		= T_a->data;
	auto d_C 		= C->data;
	auto d_C0 		= C0->data;
	auto d_C_tmp 	= C_tmp->data;
	auto d_f_x 		= f_x->data;
	auto d_f_y 		= f_y->data;
	auto d_f_z 		= f_z->data;
	auto d_S_T 		= S_T->data;
	auto d_S_C 		= S_C->data;
	auto d_nu_t 	= nu_t->data;
	auto d_kappa_t 	= kappa_t->data;
	auto d_gamma_t 	= gamma_t->data;

	auto bsize = m_size;

	auto t_cur = m_t_cur;
	auto t_end = m_t_end;
	auto dt    = m_dt;

    // preparation RMS error
#ifndef PROFILING
	real Sumu = 0., Sump = 0., SumT = 0.;
	real Sum[3];
	Sum[0]=Sumu, Sum[1]=Sump, Sum[2]=SumT;
#endif

// copyin all variables
#pragma acc enter data copyin(	d_u[:bsize], d_u0[:bsize], d_u_tmp[:bsize], \
								d_v[:bsize], d_v0[:bsize], d_v_tmp[:bsize], \
								d_w[:bsize], d_w0[:bsize], d_w_tmp[:bsize], \
								d_p[:bsize], d_p0[:bsize], d_rhs[:bsize], \
								d_T[:bsize], d_T0[:bsize], d_T_tmp[:bsize], d_T_a[:bsize], \
								d_C[:bsize], d_C0[:bsize], d_C_tmp[:bsize], \
								d_f_x[:bsize], d_f_y[:bsize], d_f_z[:bsize], d_S_T[:bsize], d_S_C[:bsize], \
								d_nu_t[:bsize], d_kappa_t[:bsize], d_gamma_t[:bsize])

	// initialize boundary cells
	m_solver->SetUpBoundary(false);

	//std::ofstream file;
	//file.open(adaption->getWriteRuntimeName(), ios::app);
	//std::chrono::time_point<std::chrono::system_clock> iter_start, iter_end;
	while (t_cur < t_end+dt) {

		//iter_start = std::chrono::system_clock::now();
#ifndef PROFILING
<<<<<<< HEAD
        spdlog::info("t_cur={}", t_cur);
=======
        m_logger->info("t_cur = {:.5f}", t_cur);
>>>>>>> 82f37ac1
#endif

		// Calculate
		m_solver->DoStep(t_cur, false);

		// Visualize
#ifndef PROFILING
#pragma acc update host(d_u[:bsize])
#pragma acc update host(d_v[:bsize])
#pragma acc update host(d_w[:bsize])
#pragma acc update host(d_p[:bsize])
#pragma acc update host(d_rhs[:bsize])
#pragma acc update host(d_T[:bsize])
#pragma acc update host(d_C[:bsize])
#pragma acc update host(d_nu_t[:bsize])
#pragma acc update host(d_S_T[:bsize]) wait	// all in one update does not work!

		Visual vis;
		vis.Visualize(m_solver, t_cur, m_fname);
  if (adaption->isDataExtractionBeforeEnabled()) adaption->extractData(adaption->getBeforeName(),adaption->getBeforeHeight(),t_cur);
		// Error Calculation
		// RMS error at midposize_t at each time step Nt
		ana.CalcL2NormMidPoint(m_solver, t_cur, Sum);

		// To check CFL and VN, comment out
		/*bool CFL_check = ana.CheckTimeStepCFL(u, v, w, dt);
		if(!CFL_check){
			std::cout<<"CFL condition not met!\n";
			// To change dt, comment out
			//dt = ana.SetDTwithCFL(u, v, w);
			//std::cout<<" Setting dt = "<<dt<<std::endl;
		}
		bool VN_check = ana.CheckTimeStepVN(u, dt);
		if(!VN_check)
			std::cout<<"Von Neumann condition not met!"<<std::endl;
		*/
#endif
		// update
		adaption->run(t_cur);
#ifndef PROFILING
	  if (adaption->isDataExtractionAfterEnabled()) adaption->extractData(adaption->getAfterName(),adaption->getAfterHeight(),t_cur);
#endif
		m_solver->UpdateSources(t_cur, false);
		m_solver->UpdateData(false);

		//iter_end = std::chrono::system_clock::now();
		//long ms = std::chrono::duration_cast<std::chrono::microseconds>(iter_end - iter_start).count();
		//file << "t_cur: "<<t_cur << " runtime: " << ms << " microsec\n";

#ifndef PROFILING
		if (adaption->isWriteFieldEnabled()) adaption->extractData(adaption->getWriteFieldName(t_cur));
#endif
		t_cur += dt;

	} // end while
	//file.close();
	// Sum up RMS error
#ifndef PROFILING
    ana.CalcRMSError(Sum[0], Sum[1], Sum[2]);
#endif

#pragma acc wait
// delete unnecessary variables and copyout numerical solution
#pragma acc exit data delete(d_u0[:bsize], d_u_tmp[:bsize], d_v0[:bsize], d_v_tmp[:bsize], d_w0[:bsize], d_w_tmp[:bsize], d_p0[:bsize], d_T0[:bsize], d_T_tmp[:bsize], d_T_a[:bsize], d_C0[:bsize], d_C_tmp[:bsize], d_f_x[:bsize], d_f_y[:bsize], d_f_z[:bsize], d_S_T[:bsize], d_S_C[:bsize], d_nu_t[:bsize], d_kappa_t[:bsize], d_gamma_t[:bsize])
#pragma acc exit data copyout(d_u[:bsize], d_v[:bsize], d_w[:bsize], d_p[:bsize], d_rhs[:bsize], d_T[:bsize], d_C[:bsize])

} //end RANGE

<<<<<<< HEAD
    spdlog::info("Done calculating and timing ...");

    // stop timer
    end = std::chrono::system_clock::now();
    long ms = std::chrono::duration_cast < std::chrono::milliseconds > (end - start).count();
    spdlog::info("Global Time: {}ms", ms);

=======
    m_logger->info("Done calculating and timing ...");

    // stop timer
    end = std::chrono::system_clock::now();
    long ms = std::chrono::duration_cast < std::chrono::milliseconds > (end - start).count();
    m_logger->info("Global Time: {}ms", ms);

>>>>>>> 82f37ac1
    if (adaption->isDataExtractionEndresultEnabled()) {
        adaption->extractData(adaption->getEndresultName());
    }
#ifndef PROFILING
	//testing correct output (when changing implementation/ calculating on GPU)
    ana.SaveVariablesInFile(m_solver);
#endif
    delete(adaption);
    delete[] vector_fields;
}<|MERGE_RESOLUTION|>--- conflicted
+++ resolved
@@ -6,11 +6,6 @@
 
 #include <chrono>
 #include <vector>
-<<<<<<< HEAD
-#include <iostream>
-#include <spdlog/spdlog.h>
-=======
->>>>>>> 82f37ac1
 
 #include "TimeIntegration.h"
 #include "utility/Parameters.h"
@@ -50,11 +45,7 @@
 void TimeIntegration::run(){
 	Field** vector_fields;
 	Adaption* adaption;
-<<<<<<< HEAD
-    spdlog::info("Start calculating and timing...");
-=======
     m_logger->info("Start calculating and timing...");
->>>>>>> 82f37ac1
 
     std::chrono::time_point<std::chrono::system_clock> start, end;
 	start = std::chrono::system_clock::now();
@@ -180,11 +171,7 @@
 
 		//iter_start = std::chrono::system_clock::now();
 #ifndef PROFILING
-<<<<<<< HEAD
-        spdlog::info("t_cur={}", t_cur);
-=======
         m_logger->info("t_cur = {:.5f}", t_cur);
->>>>>>> 82f37ac1
 #endif
 
 		// Calculate
@@ -253,15 +240,6 @@
 
 } //end RANGE
 
-<<<<<<< HEAD
-    spdlog::info("Done calculating and timing ...");
-
-    // stop timer
-    end = std::chrono::system_clock::now();
-    long ms = std::chrono::duration_cast < std::chrono::milliseconds > (end - start).count();
-    spdlog::info("Global Time: {}ms", ms);
-
-=======
     m_logger->info("Done calculating and timing ...");
 
     // stop timer
@@ -269,7 +247,6 @@
     long ms = std::chrono::duration_cast < std::chrono::milliseconds > (end - start).count();
     m_logger->info("Global Time: {}ms", ms);
 
->>>>>>> 82f37ac1
     if (adaption->isDataExtractionEndresultEnabled()) {
         adaption->extractData(adaption->getEndresultName());
     }
