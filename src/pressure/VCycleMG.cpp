/// \file       VCycleMG.cpp
/// \brief      Defines V-cycle of geometric multigrid method
/// \date       Sep 14, 2016
/// \author     Severt
/// \copyright  <2015-2020> Forschungszentrum Juelich GmbH. All rights reserved.

#include <cmath>

#include "VCycleMG.h"
#include "../diffusion/JacobiDiffuse.h"
#include "../diffusion/ColoredGaussSeidelDiffuse.h"
#include "../utility/Parameters.h"
#include "../boundary/BoundaryController.h"
#include "../Domain.h"
#include "../solver/SolverSelection.h"
#include "../utility/Utility.h"


// =============================== Constructor ===============================
// *****************************************************************************
/// \brief  Constructor
/// \param  out     pressure
/// \param  b       rhs
// *****************************************************************************
VCycleMG::VCycleMG(Field *out, Field *b) {
#ifndef BENCHMARKING
    m_logger = Utility::create_logger(typeid(this).name());
#endif

    auto params = Parameters::getInstance();
    auto domain = Domain::getInstance();

    levels = domain->get_levels();
    cycles = params->get_int("solver/pressure/n_cycle");
    relaxs = params->get_int("solver/pressure/diffusion/n_relax");

    m_dsign = -1.;
    m_w = 2. / 3.;
    m_w = params->get_real("solver/pressure/diffusion/w");

    // copies of out and b to prevent aliasing
    auto d_out = out->data;
    auto s_out = domain->get_size(out->GetLevel());
    auto t_out = out->GetType();
    auto d_b = b->data;
    auto s_b = domain->get_size(b->GetLevel());
    auto t_b = b->GetType();

    Field *out_err1 = new Field(t_out, 0.0);
    Field *out_tmp = new Field(t_out, 0.0);
    Field *b_res1 = new Field(t_b, 0.0);

    for (size_t i = 0; i < s_out; ++i) {
        out_err1->data[i] = d_out[i];
        out_tmp->data[i] = d_out[i];
    }
    for (size_t i = 0; i < s_b; ++i) {
        b_res1->data[i] = d_b[i];
    }

// residuum
    residuum1.push_back(b_res1);
    auto data_residuum1 = residuum1.back()->data;
    size_t bsize_residuum1 = domain->get_size(residuum1.back()->GetLevel());

#pragma acc enter data copyin(data_residuum1[:bsize_residuum1])

// error
    error1.push_back(out_err1);
    auto data_err1 = error1.back()->data;
    size_t bsize_err1 = domain->get_size(error1.back()->GetLevel());

#pragma acc enter data copyin(data_err1[:bsize_err1])

// temporal solution
    mg_temporal_solution.push_back(out_tmp);
    auto data_mg_temporal_solution = mg_temporal_solution.back()->data;
    size_t bsize_mg_temporal_solution = domain->get_size(mg_temporal_solution.back()->GetLevel());

#pragma acc enter data copyin(data_mg_temporal_solution[:bsize_mg_temporal_solution])


    //building Fields for level + sending to GPU
    // levels going up
    for (int i = 0; i < levels; ++i) {

        // build residuum0
        Field *r0 = new Field(FieldType::P, 0.0, i);
        residuum0.push_back(r0);

        auto data_residuum0 = r0->data;
        size_t bsize_residuum0 = domain->get_size(r0->GetLevel());

#pragma acc enter data copyin(data_residuum0[:bsize_residuum0])

        // build residuum1
        Field *r1 = new Field(FieldType::P, 0.0, i + 1);
        residuum1.push_back(r1);

        auto data_residuum1 = r1->data;
        size_t bsize_residuum1 = domain->get_size(r1->GetLevel());

#pragma acc enter data copyin(data_residuum1[:bsize_residuum1])

        //  build error1
        Field *e1 = new Field(FieldType::P, 0.0, i + 1);
        error1.push_back(e1);

        auto d_err1 = e1->data;
        size_t bsize_err1 = domain->get_size(e1->GetLevel());

#pragma acc enter data copyin(d_err1[:bsize_err1])

        // build mg_temporal_solution
        Field *mg = new Field(FieldType::P, 0.0, i + 1); //new field to prevent aliasing
        mg_temporal_solution.push_back(mg);

        auto data_mg_temporal_solution = mg->data;
        size_t bsize_mg_temporal_solution = domain->get_size(mg->GetLevel());

#pragma acc enter data copyin(data_mg_temporal_solution[:bsize_mg_temporal_solution])
    } // end level loop

//  build err0
    err0.resize(levels + 1);

    Field *e00 = new Field(FieldType::P, 0.0, error1[0]->GetLevel());

    err0[0] = e00;

    auto d_err00 = e00->data;
    size_t bsize_err00 = domain->get_size(e00->GetLevel());

#pragma acc enter data copyin(d_err00[:bsize_err00])

    //building Fields for level
    // levels going down
    for (int i=levels; i>0; --i) {
        // build err0
        Field *e0 = new Field(FieldType::P, 0.0, error1[i - 1]->GetLevel());

        err0[i] = e0;

        auto d_err0 = err0[i]->data;
        size_t bsize_err0 = domain->get_size(err0[i]->GetLevel());

#pragma acc enter data copyin(d_err0[:bsize_err0])
    }
}

VCycleMG::~VCycleMG() {
    auto domain = Domain::getInstance();

    while (residuum0.size() > 0) {
        auto field = residuum0.back();
        auto data = residuum0.back()->data;
        size_t bsize = domain->get_size(residuum0.back()->GetLevel());
#pragma acc exit data delete(data[:bsize])
        delete field;
        field = nullptr;
        residuum0.pop_back();
    }
    while (residuum1.size() > 0) {
        auto field = residuum1.back();
        auto data = residuum1.back()->data;
        size_t bsize = domain->get_size(residuum1.back()->GetLevel());
#pragma acc exit data delete(data[:bsize])
        delete field;
        field = nullptr;
        residuum1.pop_back();
    }
    while (err0.size() > 0) {
        auto field = err0.back();
        auto data = err0.back()->data;
        size_t bsize = domain->get_size(err0.back()->GetLevel());
#pragma acc exit data delete(data[:bsize])
        delete field;
        field = nullptr;
        err0.pop_back();
    }
    while (error1.size() > 0) {
        auto field = error1.back();
        auto data = error1.back()->data;
        size_t bsize = domain->get_size(error1.back()->GetLevel());
#pragma acc exit data delete(data[:bsize])
        delete field;
        field = nullptr;
        error1.pop_back();
    }
    while (mg_temporal_solution.size() > 0) {
        auto field = mg_temporal_solution.back();
        auto data = mg_temporal_solution.back()->data;
        size_t bsize = domain->get_size(mg_temporal_solution.back()->GetLevel());
#pragma acc exit data delete(data[:bsize])
        delete field;
        field = nullptr;
        mg_temporal_solution.pop_back();
    }
}

// =============================== Update ===============================
// ************************************************************************
/// \brief  Update input
/// \param  out     pressure
/// \param  b       rhs
/// \param  sync    synchronization boolean (true=sync (default), false=async)
// ************************************************************************
void VCycleMG::UpdateInput(Field *out, Field *b, bool sync) {
    auto domain = Domain::getInstance();
    // local variables and parameters for GPU
    auto d_out = out->data;
    auto s_out = domain->get_size(out->GetLevel());
    auto d_b = b->data;
    auto s_b = domain->get_size(b->GetLevel());

    auto f_err1 = error1[0];
    auto f_mg_tmp = mg_temporal_solution[0];
    auto f_res1 = residuum1[0];

    auto d_err1 = error1[0]->data;
    auto d_mg_tmp = mg_temporal_solution[0]->data;
    auto d_res1 = residuum1[0]->data;

    auto s_err1 = domain->get_size(error1[0]->GetLevel());
    auto s_mg_tmp = domain->get_size(mg_temporal_solution[0]->GetLevel());
    auto s_res1 = domain->get_size(residuum1[0]->GetLevel());

    auto boundary = BoundaryController::getInstance();
    size_t *d_iList = boundary->get_innerList_level_joined();
    auto bsize_i = boundary->getSize_innerList();

    // use iList on level 0, since update on level 0
#pragma acc kernels present(d_out[:s_out], d_b[:s_b], d_err1[:s_err1], \
                            d_mg_tmp[:s_mg_tmp], d_res1[:s_res1], d_iList[:bsize_i]) async
    {
#pragma acc loop independent
        for (size_t j = 0; j < bsize_i; ++j) {
            const size_t i = d_iList[j];
            d_err1[i] = d_out[i];
            d_mg_tmp[i] = d_out[i];
            d_res1[i] = d_b[i];
        }
        if (sync) {
#pragma acc wait
        }
    }//end data region
}

//==================================== Pressure =================================
// *****************************************************************************
/// \brief  solves Poisson equation \f$ \nabla^2 p = rhs\f$ via geometric multigrid (VCycle)
/// \param  out         pressure
/// \param  b           rhs
/// \param  t           current time
/// \param  sync        synchronization boolean (true=sync (default), false=async)
// *****************************************************************************
void VCycleMG::pressure(Field *out, Field *b, real t, bool sync) {
    // Update first
    UpdateInput(out, b);

    // solve more accurately, in first time step
    auto params = Parameters::getInstance();
    auto domain = Domain::getInstance();
    const real dt = params->get_real("physical_parameters/dt");
    const size_t Nt = static_cast<size_t>(std::round(t / dt));

    const int set_relaxs = params->get_int("solver/pressure/diffusion/n_relax");
    const int set_cycles = params->get_int("solver/pressure/n_cycle");

    int act_cycles = 0;

    if (Nt == 1) {
        const int max_cycles = params->get_int("solver/pressure/max_cycle");
        const int max_relaxs = params->get_int("solver/pressure/diffusion/max_solve");

        real r = 10000.;
        real sum = 0;
        const real tol_res = params->get_real("solver/pressure/tol_res");

        const size_t Nx = domain->get_Nx();
        const size_t Ny = domain->get_Ny();
        size_t bsize = domain->get_size();

        const real dx = domain->get_dx();
        const real dy = domain->get_dy();
        const real dz = domain->get_dz();

        const real rdx2 = 1. / (dx * dx);
        const real rdy2 = 1. / (dy * dy);
        const real rdz2 = 1. / (dz * dz);

        auto d_out = out->data;
        auto d_b = b->data;

        auto boundary = BoundaryController::getInstance();
        auto bsize_i = boundary->getSize_innerList();
        size_t *d_iList = boundary->get_innerList_level_joined();

        while (r > tol_res &&
<<<<<<< HEAD
                static_cast<int>(act_cycles) < max_cycles &&
                static_cast<int>(relaxs) < max_relaxs) {
            for (size_t i = 0; i < cycles; i++) {
=======
                act_cycles < max_cycles &&
                relaxs < max_relaxs) {
            for (int i=0; i<cycles; i++) {
>>>>>>> 90f5db60
                VCycleMultigrid(out, sync);
                act_cycles++;
            }
            sum = 0.;

            // calculate residuum in inner cells
#pragma acc parallel loop independent present(d_out[:bsize], d_b[:bsize], d_iList[:bsize_i]) async
            for (size_t j = 0; j < bsize_i; ++j) {
                const size_t i = d_iList[j];
                r = d_b[i] - (rdx2 * (d_out[i - 1] - 2 * d_out[i] + d_out[i + 1])\
 + rdy2 * (d_out[i - Nx] - 2 * d_out[i] + d_out[i + Nx])\
 + rdz2 * (d_out[i - Nx * Ny] - 2 * d_out[i] + d_out[i + Nx * Ny]));
                sum += r * r;
            }

#pragma acc wait

            r = sqrt(sum);

            relaxs += set_relaxs;
        }
    } else { // Nt > 1
        cycles = set_cycles;
        relaxs = set_relaxs;

        for (size_t i = 0; i < cycles; i++)
            VCycleMultigrid(out, sync);

    }

    if (sync) {
#pragma acc wait
    }
}

//==================================== VCycle =================================
// *****************************************************************************
/// \brief  Conducts the V-cycle Multigrid method
/// \param  out         pressure
/// \param  sync        synchronization boolean (true=sync (default), false=async)
// *****************************************************************************
void VCycleMG::VCycleMultigrid(Field *out, bool sync) {
<<<<<<< HEAD
    size_t max_level = levels;
=======
    int max_level = levels;
>>>>>>> 90f5db60

    auto domain = Domain::getInstance();
    auto boundary = BoundaryController::getInstance();
    size_t *d_iList = boundary->get_innerList_level_joined();
    size_t *d_bList = boundary->get_boundaryList_level_joined();

//===================== No refinement, when levels=0 =========//
    if (max_level == 0) {
        auto f_mg_tmpi = mg_temporal_solution[0];
        auto f_res1i = residuum1[0];
        auto d_mg_tmpi = mg_temporal_solution[0]->data;
        auto d_res1i = residuum1[0]->data;
        auto d_out = out->data;
        auto s_mg_tmpi = domain->get_size(mg_temporal_solution[0]->GetLevel());
        auto s_res1i = domain->get_size(residuum1[0]->GetLevel());
        auto s_out = domain->get_size();

#pragma acc data present(d_out[:s_out], d_mg_tmpi[:s_mg_tmpi], d_res1i[:s_res1i])
        {
            Solve(out, f_mg_tmpi, f_res1i, max_level, sync);
        }
        return;
    } //end if

//===================== levels going down ====================//
    for (int i=0; i<max_level; ++i) {
        auto f_res0i = residuum0[i];
        auto f_err1i = error1[i];
        auto f_err1ip = error1[i + 1];
        auto f_mg_tmpi = mg_temporal_solution[i];
        auto f_res1i = residuum1[i];
        auto f_res1ip = residuum1[i + 1];

        auto d_res0i = residuum0[i]->data;
        auto d_err1i = error1[i]->data;
        auto d_err1ip = error1[i + 1]->data;
        auto d_mg_tmpi = mg_temporal_solution[i]->data;
        auto d_res1i = residuum1[i]->data;
        auto d_res1ip = residuum1[i + 1]->data;
        auto d_out = out->data;

        auto s_res0i = domain->get_size(residuum0[i]->GetLevel());
        auto s_err1i = domain->get_size(error1[i]->GetLevel());
        auto s_err1ip = domain->get_size(error1[i + 1]->GetLevel());
        auto s_mg_tmpi = domain->get_size(mg_temporal_solution[i]->GetLevel());
        auto s_res1i = domain->get_size(residuum1[i]->GetLevel());
        auto s_res1ip = domain->get_size(residuum1[i + 1]->GetLevel());
        auto s_out = domain->get_size(out->GetLevel());

        FieldType type_r0 = f_res0i->GetType();

        FieldType type_r1 = residuum1[i + 1]->GetType();

        //auto bsize_i = boundary->get_MGiList_Size(i+1);
        //auto bsize_b = boundary->get_MGbList_Size(i+1);

#pragma acc data present(    d_res0i[:s_res0i], d_err1i[:s_err1i], d_err1ip[:s_err1ip], \
                            d_mg_tmpi[:s_mg_tmpi], d_res1i[:s_res1i], d_res1ip[:s_res1ip], \
                            d_out[:s_out])
        {
            if (i == 0) // use p=out on finest grid
            {
                // smooth
                Smooth(out, f_mg_tmpi, f_res1i, i, sync);

                // calculate residuum
                Residuum(f_res0i, out, f_res1i, i, sync);
                boundary->applyBoundary(d_res0i, i, type_r0, sync); // for residuum0 only Dirichlet BC
            } else {
                // smooth
                Smooth(f_err1i, f_mg_tmpi, f_res1i, i, sync);

                // calculate residuum
                Residuum(f_res0i, f_err1i, f_res1i, i, sync);
                boundary->applyBoundary(d_res0i, i, type_r0, sync); // for residuum0 only Dirichlet BC
            }

            // restrict
            Restrict(f_res1ip, f_res0i, i, sync);
            boundary->applyBoundary(d_res1ip, i + 1, type_r1, sync); // for res only Dirichlet BC

            // set err to zero at next level

            // strides (since GPU needs joined list)
            // inner start/ end index of level i + 1
            size_t start_i = boundary->get_innerList_level_joined_start(i + 1);
            size_t end_i = boundary->get_innerList_level_joined_end(i + 1) + 1;
            // boundary start/ end index of level i + 1
            size_t start_b = boundary->get_boundaryList_level_joined_start(i + 1);
            size_t end_b = boundary->get_boundaryList_level_joined_end(i + 1) + 1;
            // inner
#pragma acc kernels present(d_err1ip[:s_err1ip], d_iList[start_i:(end_i-start_i)]) async
#pragma acc loop independent
            for (size_t j = start_i; j < end_i; ++j) {
                const size_t idx = d_iList[j];
                d_err1ip[idx] = 0.0;
            }

            //boundary
#pragma acc kernels present(d_err1ip[:s_err1ip], d_bList[start_b:(end_b-start_b)]) async
#pragma acc loop independent
            for (size_t j = start_b; j < end_b; ++j) {
                const size_t idx = d_bList[j];
                d_err1ip[idx] = 0.0;
            }
        } //end data  region
    } //for (levels going down)

//===================== levels going up ====================//
    for (size_t i = max_level; i > 0; --i) {

        auto f_err0i = err0[i];
        auto f_err1i = error1[i];
        auto f_err1im = error1[i - 1];
        auto f_mg_tmpim = mg_temporal_solution[i - 1];
        auto f_res1im = residuum1[i - 1];

        auto d_err0i = err0[i]->data;
        auto d_err1i = error1[i]->data;
        auto d_err1im = error1[i - 1]->data;
        auto d_mg_tmpim = mg_temporal_solution[i - 1]->data;
        auto d_res1im = residuum1[i - 1]->data;
        auto d_out = out->data;

        auto s_err0i = domain->get_size(err0[i]->GetLevel());
        auto s_err1i = domain->get_size(error1[i]->GetLevel());
        auto s_err1im = domain->get_size(error1[i - 1]->GetLevel());
        auto s_mg_tmpim = domain->get_size(mg_temporal_solution[i - 1]->GetLevel());
        auto s_res1im = domain->get_size(residuum1[i - 1]->GetLevel());
        auto s_out = domain->get_size(out->GetLevel());

        size_t Nx_e0 = domain->get_Nx(f_err0i->GetLevel());
        size_t Ny_e0 = domain->get_Ny(f_err0i->GetLevel());
        size_t Nz_e0 = domain->get_Nz(f_err0i->GetLevel());

        real dx_e0 = domain->get_dx(f_err0i->GetLevel());
        real dy_e0 = domain->get_dy(f_err0i->GetLevel());
        real dz_e0 = domain->get_dz(f_err0i->GetLevel());

        FieldType type_e0 = f_err0i->GetType();

        // inner start/ end index of level i - 1
        size_t start_i = boundary->get_innerList_level_joined_start(i - 1);
        size_t end_i = boundary->get_innerList_level_joined_end(i - 1) + 1;
        // boundary start/ end index of level i - 1
        size_t start_b = boundary->get_boundaryList_level_joined_start(i - 1);
        size_t end_b = boundary->get_boundaryList_level_joined_end(i - 1) + 1;

#pragma acc data present(d_err0i[:s_err0i], d_err1i[:s_err1i], d_err1im[:s_err1im], d_mg_tmpim[:s_mg_tmpim], d_res1im[:s_res1im], d_out[:s_out])
        {
            // prolongate
            Prolongate(f_err0i, f_err1i, i, sync);
            boundary->applyBoundary(d_err0i, i - 1, type_e0, sync); // for err0 only Dirichlet BC

            // correct
            if (i == 1) // use p=out on finest grid
            {
                // inner
#pragma acc kernels present(d_err0i[:s_err0i], d_out[:s_out], d_iList[start_i:(end_i-start_i)]) async
                {
#pragma acc loop independent
                    for (size_t j = start_i; j < end_i; ++j) {
                        const size_t idx = d_iList[j];
                        d_out[idx] += d_err0i[idx];
                    }
                }
                // boundary
#pragma acc kernels present(d_err0i[:s_err0i], d_out[:s_out], d_bList[start_b:(end_b-start_b)]) async
                {
#pragma acc loop independent
                    for (size_t j = start_b; j < end_b; ++j) {
                        const size_t idx = d_bList[j];
                        d_out[idx] += d_err0i[idx];
                    }
                }
                // smooth
                Smooth(out, f_mg_tmpim, f_res1im, i - 1, sync);
            } else {
                // correct
                // inner
#pragma acc kernels present(d_err0i[:s_err0i], d_err1im[:s_err1im], d_iList[start_i:(end_i-start_i)]) async
                {
#pragma acc loop independent
                    for (size_t j = start_i; j < end_i; ++j) {
                        const size_t idx = d_iList[j];
                        d_err1im[idx] += d_err0i[idx];
                    }
                }
                // boundary
#pragma acc kernels present(d_err0i[:s_err0i], d_err1im[:s_err1im], d_bList[start_b:(end_b-start_b)]) async
                {
#pragma acc loop independent
                    for (size_t j = start_b; j < end_b; ++j) {
                        const size_t idx = d_bList[j];
                        d_err1im[idx] += d_err0i[idx];
                    }
                }
                // smooth
                if (i - 1 == levels - 1) Solve(f_err1im, f_mg_tmpim, f_res1im, i - 1, sync);
                else Smooth(f_err1im, f_mg_tmpim, f_res1im, i - 1, sync); // for err only Dirichlet BC
            }
        } //end data region
    }//for (levels going up)

    // set boundaries

    auto d_out = out->data;
    FieldType type = out->GetType();

    boundary->applyBoundary(d_out, type, sync);

    if (sync) {
#pragma acc wait
    }
}

//==================================== Smooth =================================
// *****************************************************************************
/// \brief  Relaxes Ax = b using a diffusion method
/// \param  out         output field (in size of input )
/// \param  tmp         temporary field for JacobiStep
/// \param  b           right hand side
/// \param  level       Multigrid level
/// \param  sync        synchronization boolean (true=sync (default), false=async)
// *****************************************************************************
void VCycleMG::Smooth(Field *out, Field *tmp, Field *b, size_t level, bool sync) {
    auto domain = Domain::getInstance();

    // local variables and parameters for GPU
    const real dx = domain->get_dx(out->GetLevel());
    const real dy = domain->get_dy(out->GetLevel());
    const real dz = domain->get_dz(out->GetLevel());

    auto d_out = out->data;
    auto d_tmp = tmp->data;
    auto d_b = b->data;

    auto params = Parameters::getInstance();

    size_t bsize = domain->get_size(out->GetLevel());
    FieldType type = out->GetType();

    auto boundary = BoundaryController::getInstance();

    size_t *d_iList = boundary->get_innerList_level_joined();
    size_t *d_bList = boundary->get_boundaryList_level_joined();

    // start/ end index of level
    // inner
    size_t start_i = boundary->get_innerList_level_joined_start(level);
    size_t end_i = boundary->get_innerList_level_joined_end(level) + 1;
    // boundary
    size_t start_b = boundary->get_boundaryList_level_joined_start(level);
    size_t end_b = boundary->get_boundaryList_level_joined_end(level) + 1;

    // apply boundary: at level 0 apply set BC; else use Dirichlet 0
    boundary->applyBoundary(d_out, level, type, sync);

    // diffuse
    const real rdx2 = 1. / (dx * dx);
    const real rdy2 = 1. / (dy * dy);
    const real rdz2 = 1. / (dz * dz);

    // preparation for diffusion step (alpha, beta)
    real alphaX = rdx2;
    real alphaY = rdy2;
    real alphaZ = rdz2;

    const real rbeta = 2. * (alphaX + alphaY + alphaZ);
    const real beta = 1. / rbeta;

#pragma acc data present(d_out[:bsize], d_tmp[:bsize])
    {
        // initialization
        // inner
#pragma acc kernels present(d_iList[start_i:(end_i-start_i)]) async
#pragma acc loop independent
        for (size_t j = start_i; j < end_i; ++j) {
            const size_t i = d_iList[j];
            d_tmp[i] = d_out[i];
        }

        // boundary
#pragma acc kernels present(d_bList[start_b:(end_b-start_b)]) async
#pragma acc loop independent
        for (size_t j = start_b; j < end_b; ++j) {
            const size_t i = d_bList[j];
            d_tmp[i] = d_out[i];
        }
    }//end acc data

    // Diffusion step
    std::string diffusionType = params->get("solver/pressure/diffusion/type");
    if (diffusionType == DiffusionMethods::Jacobi) {

#pragma acc data present(d_out[:bsize], d_tmp[:bsize], d_b[:bsize])
        {
            for (int i=0; i<relaxs; i++) { // fixed iteration number as in xml
                JacobiDiffuse::JacobiStep(level, out, tmp, b, alphaX, alphaY, alphaZ, beta, m_dsign, m_w, sync);
                boundary->applyBoundary(d_out, level, type, sync);

                std::swap(tmp->data, out->data);
                std::swap(d_tmp, d_out);
            }

            if (relaxs % 2 != 0) { // swap necessary when odd number of iterations
#pragma acc kernels present(d_out[:bsize], d_tmp[:bsize], d_iList[start_i:(end_i-start_i)]) async
#pragma acc loop independent
                // inner
                for (size_t j = start_i; j < end_i; ++j) {
                    const size_t i = d_iList[j];
                    d_out[i] = d_tmp[i];
                }
                // boundary
#pragma acc kernels present(d_out[:bsize], d_tmp[:bsize], d_bList[start_b:(end_b-start_b)]) async
#pragma acc loop independent
                for (size_t j = start_b; j < end_b; ++j) {
                    const size_t i = d_bList[j];
                    d_out[i] = d_tmp[i];
                }
            }
        }//end data region
    } else if (diffusionType == DiffusionMethods::ColoredGaussSeidel) {

#pragma acc data present(d_out[:bsize], d_tmp[:bsize], d_b[:bsize])
        {
            for (int i=0; i<relaxs; i++) {
                ColoredGaussSeidelDiffuse::colored_gauss_seidel_step(out, b, alphaX, alphaY, alphaZ, beta, m_dsign, m_w, sync);
                boundary->applyBoundary(d_out, level, type, sync); // for res/err only Dirichlet BC
            }
        } //end data region
    } else {
#ifndef BENCHMARKING
        m_logger->critical("Diffusion method not yet implemented! Simulation stopped!");
#endif
        std::exit(1);
        // TODO Error handling
    }

    if (sync) {
#pragma acc wait
    }
}

//================================== Residuum ===============================
// ************************************************************************
/// \brief  Calculates residuum r = b - Ax
/// \param  out         output field (in size of input field)
/// \param  in          input field
/// \param  b           right hand side field
/// \param  level       Multigrid level
/// \param  sync        synchronization boolean (true=sync (default), false=async)
// ************************************************************************
void VCycleMG::Residuum(Field *out, Field *in, Field *b, size_t level, bool sync) {
    auto domain = Domain::getInstance();

    // local variables and parameters for GPU
    const size_t Nx = domain->get_Nx(in->GetLevel());
    const size_t Ny = domain->get_Ny(in->GetLevel());

    const real dx = domain->get_dx(in->GetLevel());
    const real dy = domain->get_dy(in->GetLevel());
    const real dz = domain->get_dz(in->GetLevel());

    const real rdx2 = 1. / (dx * dx);
    const real rdy2 = 1. / (dy * dy);
    const real rdz2 = 1. / (dz * dz);

    auto d_out = out->data;
    auto d_in = in->data;
    auto d_b = b->data;

    size_t bsize = domain->get_size(out->GetLevel());

    auto boundary = BoundaryController::getInstance();
    size_t *d_iList = boundary->get_innerList_level_joined();

    // starts/ ends
    // inner
    size_t start_i = boundary->get_innerList_level_joined_start(level);
    size_t end_i = boundary->get_innerList_level_joined_end(level) + 1;
#pragma acc data present(d_b[:bsize], d_in[:bsize], d_out[:bsize], d_iList[start_i:(end_i-start_i)])
    {
#pragma acc kernels async
#pragma acc loop independent
        for (size_t j = start_i; j < end_i; ++j) {
            const size_t i = d_iList[j];
            d_out[i] = d_b[i] - (rdx2 * (d_in[i - 1] - 2 * d_in[i] + d_in[i + 1])\
 + rdy2 * (d_in[i - Nx] - 2 * d_in[i] + d_in[i + Nx])\
 + rdz2 * (d_in[i - Nx * Ny] - 2 * d_in[i] + d_in[i + Nx * Ny]));
        }

        if (sync) {
#pragma acc wait
        }
    }//end data region
}

//================================== Restrict ===============================
// *****************************************************************************
/// \brief  Restricts field from fine grid to coarse grid via averaging
/// \param  out         output field (half the size of input vector)
/// \param  in          input field (on fine grid)
/// \param  level       Multigrid level
/// \param  sync        synchronization boolean (true=sync (default), false=async)
// *****************************************************************************
void VCycleMG::Restrict(Field *out, Field *in, size_t level, bool sync) {
    auto domain = Domain::getInstance();

    // local variables and parameters for GPU
    // coarse grid
    const size_t Nx = domain->get_Nx(out->GetLevel());
    const size_t Ny = domain->get_Ny(out->GetLevel());

    // fine grid
    const size_t nx = domain->get_Nx(in->GetLevel());
    const size_t ny = domain->get_Ny(in->GetLevel());

    auto d_out = out->data;
    auto d_in = in->data;

    size_t bsize_out = domain->get_size(out->GetLevel());
    size_t bsize_in = domain->get_size(in->GetLevel());

    auto boundary = BoundaryController::getInstance();
    size_t *d_iList = boundary->get_innerList_level_joined();

    // start/end
    // inner
    size_t start_i = boundary->get_innerList_level_joined_start(level + 1);
    size_t end_i = boundary->get_innerList_level_joined_end(level + 1) + 1;

#ifndef BENCHMARKING
    if (end_i == start_i)
        m_logger->warn("Be cautious: Obstacle might fill up inner cells completely in level {} with nx= {}!",
                level, domain->get_nx(out->GetLevel()));
#endif

    // average from eight neighboring cells
    // obstacles not used in fine grid, since coarse grid only obstacle if one of 8 fine grids was an obstacle,
    // thus if coarse cell inner cell, then surrounding fine cells also inner cells!
    size_t i, j, k;

#pragma acc data present(d_in[:bsize_in], d_out[:bsize_out], d_iList[start_i:(end_i-start_i)])
    {
#pragma acc kernels async
#pragma acc loop independent
        for (size_t l = start_i; l < end_i; ++l) {
            const size_t idx = d_iList[l];
            k = idx / (Nx * Ny);
            j = (idx - k * Nx * Ny) / Nx;
            i = idx - k * Nx * Ny - j * Nx;

            d_out[idx] = 0.125 * (d_in[IX(2 * i - 1, 2 * j - 1, 2 * k - 1, nx, ny)]\
 + d_in[IX(2 * i, 2 * j - 1, 2 * k - 1, nx, ny)]\
 + d_in[IX(2 * i - 1, 2 * j, 2 * k - 1, nx, ny)]\
 + d_in[IX(2 * i, 2 * j, 2 * k - 1, nx, ny)]\
 + d_in[IX(2 * i - 1, 2 * j - 1, 2 * k, nx, ny)]\
 + d_in[IX(2 * i, 2 * j - 1, 2 * k, nx, ny)]\
 + d_in[IX(2 * i - 1, 2 * j, 2 * k, nx, ny)]\
 + d_in[IX(2 * i, 2 * j, 2 * k, nx, ny)]);

        }

        if (sync) {
#pragma acc wait
        }
    }// end data region
}

//================================== Prolongate ===============================
// *****************************************************************************
/// \brief  Prolongates field from coarse grid to fine grid (trilinear interpolation)
/// \param  out         output field (real the size of input vector)
/// \param  in          input field (on coarse grid)
/// \param  level       Multigrid level
/// \param  sync        synchronization boolean (true=sync (default), false=async)
// *****************************************************************************
void VCycleMG::Prolongate(Field *out, Field *in, size_t level, bool sync) {
    auto domain = Domain::getInstance();

    // local variables and parameters for GPU
    // fine grid
    const size_t nx = domain->get_Nx(out->GetLevel());
    const size_t ny = domain->get_Ny(out->GetLevel());

    // coarse grid
    const size_t Nx = domain->get_Nx(in->GetLevel());
    const size_t Ny = domain->get_Ny(in->GetLevel());

    auto d_out = out->data;
    auto d_in = in->data;

    size_t bsize_out = domain->get_size(out->GetLevel());
    size_t bsize_in = domain->get_size(in->GetLevel());

    auto boundary = BoundaryController::getInstance();

    size_t *d_iList = boundary->get_innerList_level_joined();

    // start/end (going backwards)
    // inner
    size_t start_i = boundary->get_innerList_level_joined_start(level);
    size_t end_i = boundary->get_innerList_level_joined_end(level) + 1;

    // prolongate
    size_t i, j, k;

#pragma acc data present(d_in[:bsize_in], d_out[:bsize_out], d_iList[start_i:(end_i-start_i)])
    {
#pragma acc kernels async
#pragma acc loop independent
        for (size_t l = start_i; l < end_i; ++l) {
            const size_t idx = d_iList[l];
            k = idx / (Nx * Ny);
            j = (idx - k * Nx * Ny) / Nx;
            i = idx - k * Nx * Ny - j * Nx;

            d_out[IX(2 * i, 2 * j, 2 * k, nx, ny)] = 0.015625 * (27 * d_in[idx] + 9 * d_in[idx + 1] + 9 * d_in[idx + Nx] + 9 * d_in[idx + Nx * Ny]\
 + 3 * d_in[idx + 1 + Nx] + 3 * d_in[idx + 1 + Nx * Ny] + 3 * d_in[idx + Nx + Nx * Ny] + d_in[idx + 1 + Nx + Nx * Ny]);
            d_out[IX(2 * i, 2 * j, 2 * k - 1, nx, ny)] = 0.015625 * (27 * d_in[idx] + 9 * d_in[idx + 1] + 9 * d_in[idx + Nx] + 9 * d_in[idx - Nx * Ny]\
 + 3 * d_in[idx + 1 + Nx] + 3 * d_in[idx + 1 - Nx * Ny] + 3 * d_in[idx + Nx - Nx * Ny] + d_in[idx + 1 + Nx - Nx * Ny]);
            d_out[IX(2 * i, 2 * j - 1, 2 * k, nx, ny)] = 0.015625 * (27 * d_in[idx] + 9 * d_in[idx + 1] + 9 * d_in[idx - Nx] + 9 * d_in[idx + Nx * Ny]\
 + 3 * d_in[idx + 1 - Nx] + 3 * d_in[idx + 1 + Nx * Ny] + 3 * d_in[idx - Nx + Nx * Ny] + d_in[idx + 1 - Nx + Nx * Ny]);
            d_out[IX(2 * i, 2 * j - 1, 2 * k - 1, nx, ny)] = 0.015625 * (27 * d_in[idx] + 9 * d_in[idx + 1] + 9 * d_in[idx - Nx] + 9 * d_in[idx - Nx * Ny]\
 + 3 * d_in[idx + 1 - Nx] + 3 * d_in[idx + 1 - Nx * Ny] + 3 * d_in[idx - Nx - Nx * Ny] + d_in[idx + 1 - Nx - Nx * Ny]);
            d_out[IX(2 * i - 1, 2 * j, 2 * k, nx, ny)] = 0.015625 * (27 * d_in[idx] + 9 * d_in[idx - 1] + 9 * d_in[idx + Nx] + 9 * d_in[idx + Nx * Ny]\
 + 3 * d_in[idx - 1 + Nx] + 3 * d_in[idx - 1 + Nx * Ny] + 3 * d_in[idx + Nx + Nx * Ny] + d_in[idx - 1 + Nx + Nx * Ny]);
            d_out[IX(2 * i - 1, 2 * j, 2 * k - 1, nx, ny)] = 0.015625 * (27 * d_in[idx] + 9 * d_in[idx - 1] + 9 * d_in[idx + Nx] + 9 * d_in[idx - Nx * Ny]\
 + 3 * d_in[idx - 1 + Nx] + 3 * d_in[idx - 1 - Nx * Ny] + 3 * d_in[idx + Nx - Nx * Ny] + d_in[idx - 1 + Nx - Nx * Ny]);
            d_out[IX(2 * i - 1, 2 * j - 1, 2 * k, nx, ny)] = 0.015625 * (27 * d_in[idx] + 9 * d_in[idx - 1] + 9 * d_in[idx - Nx] + 9 * d_in[idx + Nx * Ny]\
 + 3 * d_in[idx - 1 - Nx] + 3 * d_in[idx - 1 + Nx * Ny] + 3 * d_in[idx - Nx + Nx * Ny] + d_in[idx - 1 - Nx + Nx * Ny]);
            d_out[IX(2 * i - 1, 2 * j - 1, 2 * k - 1, nx, ny)] = 0.015625 * (27 * d_in[idx] + 9 * d_in[idx - 1] + 9 * d_in[idx - Nx] + 9 * d_in[idx - Nx * Ny]\
 + 3 * d_in[idx - 1 - Nx] + 3 * d_in[idx - 1 - Nx * Ny] + 3 * d_in[idx - Nx - Nx * Ny] + d_in[idx - 1 - Nx - Nx * Ny]);
        }

        if (sync) {
#pragma acc wait
        }
    }// end data region
}

//==================================== Smooth =================================
// *****************************************************************************
/// \brief  Solves Ax = b on the lowest level using a diffusion method
/// \param  out         output field (in size of input )
/// \param  tmp         temporary field for JacobiStep
/// \param  b           right hand side
/// \param  level       Multigrid level
/// \param  sync        synchronization boolean (true=sync (default), false=async)
// *****************************************************************************
void VCycleMG::Solve(Field *out, Field *tmp, Field *b, size_t level, bool sync) {
    auto domain = Domain::getInstance();

    // local variables and parameters for GPU
    const size_t Nx = domain->get_Nx(out->GetLevel());
    const size_t Ny = domain->get_Ny(out->GetLevel());
    const size_t Nz = domain->get_Nz(out->GetLevel());

    if (level < levels - 1) {
#ifndef BENCHMARKING
        m_logger->warn("Wrong level = {}", level);
#endif
        return;
        // TODO Error handling
    }

    if (Nx <= 4 && Ny <= 4) {
#ifndef BENCHMARKING
        m_logger->warn(" Grid is too coarse with Nx={} and Ny={}. Just smooth here", Nx, Ny);
#endif
        Smooth(out, tmp, b, level, sync);
        return;
        // TODO Error handling
    }

    const real dx = domain->get_dx(out->GetLevel());
    const real dy = domain->get_dy(out->GetLevel());
    const real dz = domain->get_dz(out->GetLevel());

    auto d_out = out->data;
    auto d_tmp = tmp->data;
    auto d_b = b->data;

    auto params = Parameters::getInstance();

    size_t bsize = domain->get_size(out->GetLevel());
    FieldType type = out->GetType();

    auto boundary = BoundaryController::getInstance();

    size_t *d_iList = boundary->get_innerList_level_joined();
    size_t *d_bList = boundary->get_boundaryList_level_joined();

    auto bsize_i = boundary->getSize_innerList_level_joined();
    auto bsize_b = boundary->getSize_boundaryList_level_joined();

    // start/ end
    // inner
    size_t start_i = boundary->get_innerList_level_joined_start(level);
    size_t end_i = boundary->get_innerList_level_joined_end(level) + 1;
    size_t start_b = boundary->get_boundaryList_level_joined_start(level);
    size_t end_b = boundary->get_boundaryList_level_joined_end(level) + 1;

    boundary->applyBoundary(d_out, level, type, sync);

    const real rdx2 = 1. / (dx * dx);
    const real rdy2 = 1. / (dy * dy);
    const real rdz2 = 1. / (dz * dz);

    // preparation for diffusion step (alpha, beta)
    real alphaX = rdx2;
    real alphaY = rdy2;
    real alphaZ = rdz2;

    const real rbeta = 2. * (alphaX + alphaY + alphaZ);
    const real beta = 1. / rbeta;

#pragma acc data present(d_out[:bsize], d_tmp[:bsize])
    {
        // initialization
        // inner
#pragma acc kernels present(d_iList[start_i:(end_i-start_i)]) async
#pragma acc loop independent
        for (size_t j = start_i; j < end_i; ++j) {
            const size_t i = d_iList[j];
            d_tmp[i] = d_out[i];
        }

        // boundary
#pragma acc kernels present(d_bList[start_b:(end_b-start_b)]) async
#pragma acc loop independent
        for (size_t j = start_b; j < end_b; ++j) {
            const size_t i = d_bList[j];
            d_tmp[i] = d_out[i];
        }
    }  // end data region

// Diffusion step
    std::string diffusionType = params->get("solver/pressure/diffusion/type");
    if (diffusionType == DiffusionMethods::Jacobi) {
#pragma acc data present(d_out[:bsize], d_tmp[:bsize], d_b[:bsize])
        {
            size_t it = 0;
            const size_t max_it = static_cast<size_t> (params->get_int("solver/pressure/diffusion/max_solve"));
            const real tol_res = params->get_real("solver/pressure/diffusion/tol_res");
            real sum;
            real res = 10000.;

            while (res > tol_res && it < max_it) {
                JacobiDiffuse::JacobiStep(level, out, tmp, b, alphaX, alphaY, alphaZ, beta, m_dsign, m_w, sync);
                boundary->applyBoundary(d_out, level, type, sync);

                sum = 0.;

#pragma acc parallel loop independent present(d_out[:bsize], d_tmp[:bsize], d_iList[:bsize_i]) async
                for (size_t j = start_i; j < end_i; ++j) {
                    const size_t i = d_iList[j];
                    res = d_b[i] - (rdx2 * (d_out[i - 1] - 2 * d_out[i] + d_out[i + 1])\
 + rdy2 * (d_out[i - Nx] - 2 * d_out[i] + d_out[i + Nx])\
 + rdz2 * (d_out[i - Nx * Ny] - 2 * d_out[i] + d_out[i + Nx * Ny])); //res = rbeta*(d_out[i] - d_tmp[i]);
                    sum += res * res;
                }
                // info: in nvvp profile 8byte size copy from to device to/from pageable due to sum!

#pragma acc wait
                res = sqrt(sum);

                it++;

                std::swap(tmp->data, out->data);
                std::swap(d_tmp, d_out);
            }  // end while

            if (it % 2 != 0) {  // swap necessary when odd number of iterations
#pragma acc kernels present(d_out[:bsize], d_tmp[:bsize], d_iList[start_i:(end_i-start_i)]) async
#pragma acc loop independent
                // inner
                for (size_t j = start_i; j < end_i; ++j) {
                    const size_t i = d_iList[j];
                    d_out[i] = d_tmp[i];
                }
                // boundary
#pragma acc kernels present(d_out[:bsize], d_tmp[:bsize], d_bList[start_b:(end_b-start_b)]) async
#pragma acc loop independent
                for (size_t j = start_b; j < end_b; ++j) {
                    const size_t i = d_bList[j];
                    d_out[i] = d_tmp[i];
                }
            }
        } //end data region
    } else if (diffusionType == DiffusionMethods::ColoredGaussSeidel) {
#pragma acc data present(d_out[:bsize], d_tmp[:bsize], d_b[:bsize])
        {
            size_t it = 0;
            const size_t max_it = static_cast<size_t>(params->get_int("solver/diffusion/max_iter"));
            const real tol_res = params->get_real("solver/diffusion/tol_res");
            real sum;
            real res = 10000.;

            while (res > tol_res && it < max_it) {
                ColoredGaussSeidelDiffuse::colored_gauss_seidel_step(out, b, alphaX, alphaY, alphaZ, beta, m_dsign, m_w, sync);
                boundary->applyBoundary(d_out, level, type, sync); // for res/err only Dirichlet BC

                sum = 0.;

#pragma acc parallel loop independent present(d_out[:bsize], d_tmp[:bsize], d_iList[:bsize_i]) async
                for (size_t j = start_i; j < end_i; ++j) {
                    const size_t i = d_iList[j];
                    res = d_b[i] - (rdx2 * (d_out[i - 1] - 2 * d_out[i] + d_out[i + 1])\
 + rdy2 * (d_out[i - Nx] - 2 * d_out[i] + d_out[i + Nx])\
 + rdz2 * (d_out[i - Nx * Ny] - 2 * d_out[i] + d_out[i + Nx * Ny])); //res = rbeta*(d_out[i] - d_tmp[i]);
                    sum += res * res;
                }
                // info: in nvvp profile 8byte size copy from to device to/from pageable due to sum!

#pragma acc wait
                res = sqrt(sum);
                it++;
            }  // end while
        }  // end data region
    } else {
#ifndef BENCHMARKING
        m_logger->critical("Diffusion method not yet implemented! Simulation stopped!");
#endif
        std::exit(1);
        // TODO Error handling
    }

    if (sync) {
#pragma acc wait
    }
}<|MERGE_RESOLUTION|>--- conflicted
+++ resolved
@@ -297,15 +297,9 @@
         size_t *d_iList = boundary->get_innerList_level_joined();
 
         while (r > tol_res &&
-<<<<<<< HEAD
-                static_cast<int>(act_cycles) < max_cycles &&
-                static_cast<int>(relaxs) < max_relaxs) {
-            for (size_t i = 0; i < cycles; i++) {
-=======
                 act_cycles < max_cycles &&
                 relaxs < max_relaxs) {
             for (int i=0; i<cycles; i++) {
->>>>>>> 90f5db60
                 VCycleMultigrid(out, sync);
                 act_cycles++;
             }
@@ -348,11 +342,7 @@
 /// \param  sync        synchronization boolean (true=sync (default), false=async)
 // *****************************************************************************
 void VCycleMG::VCycleMultigrid(Field *out, bool sync) {
-<<<<<<< HEAD
-    size_t max_level = levels;
-=======
     int max_level = levels;
->>>>>>> 90f5db60
 
     auto domain = Domain::getInstance();
     auto boundary = BoundaryController::getInstance();
