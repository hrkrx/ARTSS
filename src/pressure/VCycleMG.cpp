--- conflicted
+++ resolved
@@ -25,22 +25,16 @@
 /// \param  b       rhs
 // *****************************************************************************
 VCycleMG::VCycleMG(Field *out, Field *b) {
-#ifndef PROFILING
+#ifndef BENCHMARKING
     m_logger = Utility::createLogger(typeid(this).name());
 #endif
 
     auto params = Parameters::getInstance();
     auto domain = Domain::getInstance();
 
-<<<<<<< HEAD
-    levels = domain->GetLevels();
-    cycles = static_cast<size_t>(params->getInt("solver/pressure/n_cycle"));
-    relaxs = static_cast<size_t>(params->getInt("solver/pressure/diffusion/n_relax"));
-=======
     levels = domain->get_levels();
     cycles = static_cast<size_t> (params->get_int("solver/pressure/n_cycle"));
     relaxs = static_cast<size_t> (params->get_int("solver/pressure/diffusion/n_relax"));
->>>>>>> 9395ed34
 
     m_dsign = -1.;
     m_w = 2. / 3.;
@@ -787,14 +781,9 @@
     size_t start_i = boundary->get_innerList_level_joined_start(level + 1);
     size_t end_i = boundary->get_innerList_level_joined_end(level + 1) + 1;
 
-<<<<<<< HEAD
     if (end_i == start_i)
-        m_logger->warn("Be cautious: Obstacle might fill up inner cells completely in level {} with nx= {}!", level, domain->Getnx(out->GetLevel()));
-    // TODO Error handling
-=======
-    if (end_i == start_i) std::cout << "Be cautious: Obstacle might fill up inner cells completely in level " << level << " with nx= " << domain->get_nx(out->GetLevel()) << "!" << std::endl;
-    //TODO Error handling + Logger
->>>>>>> 9395ed34
+        m_logger->warn("Be cautious: Obstacle might fill up inner cells completely in level {} with nx= {}!",
+                level, domain->Getnx(out->GetLevel()));
 
     // average from eight neighboring cells
     // obstacles not used in fine grid, since coarse grid only obstacle if one of 8 fine grids was an obstacle,
@@ -1055,12 +1044,7 @@
             real res = 10000.;
 
             while (res > tol_res && it < max_it) {
-<<<<<<< HEAD
-                ColoredGaussSeidelDiffuse::ColoredGaussSeidelStep(out, b, alphaX, alphaY, alphaZ, beta, m_dsign, m_w, sync);
-=======
-
                 ColoredGaussSeidelDiffuse::colored_gauss_seidel_step(out, b, alphaX, alphaY, alphaZ, beta, m_dsign, m_w, sync);
->>>>>>> 9395ed34
                 boundary->applyBoundary(d_out, level, type, sync); // for res/err only Dirichlet BC
 
                 sum = 0.;
