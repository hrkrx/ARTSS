--- conflicted
+++ resolved
@@ -1,25 +1,12 @@
-<<<<<<< HEAD
-/// \file       Domain.cpp
-/// \brief      XML Domain parameters to variables
-/// \date       July 16, 2018
-/// \author   My Linh Wuerzburger
-=======
 /// \file       Domain.h
 /// \brief      XML Domain parameters to variables
 /// \date       Jul 16, 2018
 /// \author     My Linh Wuerzburger
->>>>>>> 9395ed34
 /// \copyright  <2015-2020> Forschungszentrum Juelich GmbH. All rights reserved.
 
 #ifndef ARTSS_DOMAIN_H
 #define ARTSS_DOMAIN_H
 
-<<<<<<< HEAD
-
-#include <cstddef>
-#include <cstdint>
-=======
->>>>>>> 9395ed34
 #include <cmath>
 #ifdef _OPENACC
 #include <accelmath.h>
@@ -33,114 +20,6 @@
 
     static Domain *getInstance();
 
-<<<<<<< HEAD
-    // getter
-    size_t inline Getnx() {return this->m_nx[0];}
-    size_t inline Getny() {return this->m_ny[0];}
-    size_t inline Getnz() {return this->m_nz[0];}
-    size_t inline Getnx(size_t level) {return this->m_nx[level];}
-    size_t inline Getny(size_t level) {return this->m_ny[level];}
-    size_t inline Getnz(size_t level) {return this->m_nz[level];}
-
-    size_t inline GetNx() {
-        return static_cast<size_t> (std::round(GetLx() / Getdx() + 2));
-    }
-    size_t inline GetNy() {
-        return static_cast<size_t> (std::round(GetLy() / Getdy() + 2));
-    }
-    size_t inline GetNz() {
-        return static_cast<size_t> (std::round(GetLz() / Getdz() + 2));
-    }
-    size_t inline GetNx(size_t level) {
-        return static_cast<size_t> (std::round(GetLx() / Getdx(level) + 2));
-    }
-    size_t inline GetNy(size_t level) {
-        return static_cast<size_t> (std::round(GetLy() / Getdy(level) + 2));
-    }
-    size_t inline GetNz(size_t level) {
-        return static_cast<size_t> (std::round(GetLz() / Getdz(level) + 2));
-    }
-
-    real inline Getx1() {return this->m_x1;}
-    real inline Getx2() {return this->m_x2;}
-    real inline Gety1() {return this->m_y1;}
-    real inline Gety2() {return this->m_y2;}
-    real inline Getz1() {return this->m_z1;}
-    real inline Getz2() {return this->m_z2;}
-
-    real inline GetX1() {return this->m_X1;}
-    real inline GetX2() {return this->m_X2;}
-    real inline GetY1() {return this->m_Y1;}
-    real inline GetY2() {return this->m_Y2;}
-    real inline GetZ1() {return this->m_Z1;}
-    real inline GetZ2() {return this->m_Z2;}
-
-    real inline GetLx() {return fabs(m_X2-m_X1);}
-    real inline GetLy() {return fabs(m_Y2-m_Y1);}
-    real inline GetLz() {return fabs(m_Z2-m_Z1);}
-    real inline Getlx() {return fabs(m_x2-m_x1);}
-    real inline Getly() {return fabs(m_y2-m_y1);}
-    real inline Getlz() {return fabs(m_z2-m_z1);}
-
-    real inline Getdx() {
-        return this->Getlx()/static_cast<real>(m_nx[0]-2);
-    }
-    real inline Getdy() {
-        return this->Getly()/static_cast<real>(m_ny[0]-2);
-    }
-    real inline Getdz() {
-        return this->Getlz()/static_cast<real>(m_nz[0]-2);
-    }
-    real inline Getdx(size_t level) {
-        return this->Getlx()/static_cast<real>(m_nx[level]-2);
-    }
-    real inline Getdy(size_t level) {
-        return this->Getly()/static_cast<real>(m_ny[level]-2);
-    }
-    real inline Getdz(size_t level) {
-        return this->Getlz()/static_cast<real>(m_nz[level]-2);
-    }
-
-    // start and end index of computational domain without ghost cells
-    size_t inline GetIndexx1() { return GetIndexx1(0); }
-    size_t inline GetIndexx2() { return GetIndexx2(0); }
-    size_t inline GetIndexy1() { return GetIndexy1(0); }
-    size_t inline GetIndexy2() { return GetIndexy2(0); }
-    size_t inline GetIndexz1() { return GetIndexz1(0); }
-    size_t inline GetIndexz2() { return GetIndexz2(0); }
-    size_t inline GetIndexx1(size_t level) {
-        return static_cast<size_t> (std::round((m_x1 - m_X1) / Getdx(level)))+1;
-    }
-    size_t inline GetIndexx2(size_t level) {
-        return static_cast<size_t> (std::round((m_x2 - m_X1) / Getdx(level)));
-    }
-    size_t inline GetIndexy1(size_t level) {
-        return static_cast<size_t> (std::round((m_y1 - m_Y1) / Getdy(level)))+1;
-    }
-    size_t inline GetIndexy2(size_t level) {
-        return static_cast<size_t> (std::round((m_y2 - m_Y1) / Getdy(level)));
-    }
-    size_t inline GetIndexz1(size_t level) {
-        return static_cast<size_t> (std::round((m_z1 - m_Z1) / Getdz(level)))+1;
-    }
-    size_t inline GetIndexz2(size_t level) {
-        return static_cast<size_t> (std::round((m_z2 - m_Z1) / Getdz(level)));
-    }
-
-    size_t inline GetLevels() {return m_levels;}
-
-    size_t inline GetSize() {
-        return GetNx()*GetNy()*GetNz();
-    }
-    size_t inline GetSize(size_t level) {
-        return GetNx(level)*GetNy(level)*GetNz(level);
-    }
-
-    bool Resize(
-            int64_t shift_x1, int64_t shift_x2,
-            int64_t shift_y1, int64_t shift_y2,
-            int64_t shift_z1, int64_t shift_z2);
-=======
     //getter
     size_t inline get_nx() { return this->m_nx[0]; }
     size_t inline get_ny() { return this->m_ny[0]; }
@@ -205,20 +84,10 @@
     size_t inline get_size(size_t level) { return get_Nx(level) * get_Ny(level) * get_Nz(level); }
 
     bool resize(long shift_x1, long shift_x2, long shift_y1, long shift_y2, long shift_z1, long shift_z2);
->>>>>>> 9395ed34
 
     void print();
     void printDetails();
 
-<<<<<<< HEAD
- private:
-    static Domain* single;  // Singleton
-    void calcMGValues();
-    static real calcNewCoord(real oldCoord , int64_t shift, real cellwidth);
-    static bool setNewValue(
-            int64_t shift, real startCoord_p, real endCoord_p,
-            real oldCoord, real cellwidth, real *newCoord);
-=======
 private:
     static Domain *single; //Singleton
     void calc_MG_values();
@@ -226,7 +95,6 @@
     static real calc_new_coord(real oldCoord, long shift, real cell_width);
 
     static bool set_new_value(long shift, real startCoord_p, real endCoord_p, real oldCoord, real cell_width, real *newCoord);
->>>>>>> 9395ed34
 
     size_t *m_nx, *m_ny, *m_nz;
     real m_x1, m_x2, m_y1, m_y2, m_z1, m_z2;
