/// \file       SLAdvect.cpp
/// \brief      Solves advection equation via unconditionally stable Semi-Lagrangian approach
/// \date       Aug 23, 2016
/// \author     Severt
/// \copyright  <2015-2020> Forschungszentrum Juelich GmbH. All rights reserved.

//==================================== Semi Lagrangian Advection ======================================
// ***************************************************************************************
/// \brief  solves advection \f$ \partial_t \phi_1 = - (u \cdot \nabla) \phi_0 \f$ via unconditionally
///         stable semi-Lagrangian approach (backtrace and linear interpolation)
// ***************************************************************************************

#ifdef _OPENACC
#include <accelmath.h>
#else
#include <cmath>
#endif

#include <algorithm>
#include "SLAdvect.h"
#include "../utility/Parameters.h"
#include "../boundary/BoundaryController.h"
#include "../Domain.h"

// ==================================== Constructor ====================================
// ***************************************************************************************
SLAdvect::SLAdvect() {

    auto params = Parameters::getInstance();
    m_dt = params->getReal("physical_parameters/dt");
}

// ***************************************************************************************
/// \brief  solves advection \f$ \partial_t \phi_1 = - (u \cdot \nabla) \phi_0 \f$ via unconditionally
///     stable semi-Lagrangian approach (backtrace and linear interpolation)
/// \param  out   output pointer
/// \param  in    input pointer
/// \param  u_vel x -velocity
/// \param  v_vel y -velocity
/// \param  w_vel z -velocity
/// \param  sync  synchronization boolean (true=sync (default), false=async)
// ***************************************************************************************
void SLAdvect::advect(Field *out, Field *in, const Field *u_vel, const Field *v_vel, const Field *w_vel, bool sync) {

    auto domain = Domain::getInstance();

    // local variables and parameters for GPU
    size_t bsize = domain->GetSize(out->GetLevel());
    FieldType type = out->GetType();

    auto d_out = out->data;
    auto d_in = in->data;
    auto d_u_vel = u_vel->data;
    auto d_v_vel = v_vel->data;
    auto d_w_vel = w_vel->data;

    auto boundary = BoundaryController::getInstance();

    auto bsize_i = boundary->getSize_innerList();
    size_t *d_iList = boundary->get_innerList_level_joined();

#pragma acc data present(d_out[:bsize], d_in[:bsize], d_u_vel[:bsize], d_v_vel[:bsize], d_w_vel[:bsize])
    {
        const size_t Nx = domain->GetNx(out->GetLevel());    // due to unnecessary parameter passing of *this
        const size_t Ny = domain->GetNy(out->GetLevel());

        const real dx = domain->Getdx(out->GetLevel());    // due to unnecessary parameter passing of *this
        const real dy = domain->Getdy(out->GetLevel());
        const real dz = domain->Getdz(out->GetLevel());

        const real rdx = 1. / dx;        // due to unnecessary parameter passing of *this
        const real rdy = 1. / dy;
        const real rdz = 1. / dz;

        const real dt = m_dt;

        const real dtx = dt * rdx;
        const real dty = dt * rdy;
        const real dtz = dt * rdz;

        // start indices for computational domain of inner cells
        long int i_start = static_cast<long int> (domain->GetIndexx1());
        long int j_start = static_cast<long int> (domain->GetIndexy1());
        long int k_start = static_cast<long int> (domain->GetIndexz1());
        long int i_end = static_cast<long int> (domain->GetIndexx2());
        long int j_end = static_cast<long int> (domain->GetIndexy2());
        long int k_end = static_cast<long int> (domain->GetIndexz2());

#pragma acc parallel loop independent present(d_out[:bsize], d_in[:bsize], d_u_vel[:bsize], d_v_vel[:bsize], d_w_vel[:bsize], d_iList[:bsize_i]) async
        for (size_t l = 0; l < bsize_i; ++l) {
            const size_t idx = d_iList[l];
            const long int k = static_cast<long int> (getCoordinateK(idx, Nx, Ny));
            const long int j = static_cast<long int> (getCoordinateJ(idx, Nx, Ny, k));
            const long int i = static_cast<long int> (getCoordinateI(idx, Nx, Ny, j, k));

            // TODO: backtracking may be outside the computational region, it is not a reasonable solution to cut the vector; idea: enlarge ghost cell to CFL*dx
            // Linear Trace Back
            real Ci = dtx * d_u_vel[idx];
            real Cj = dty * d_v_vel[idx];
            real Ck = dtz * d_w_vel[idx];

            // Calculation of horizontal indices and interpolation weights
            long int i0;
            long int i1;
            real r;

            if (Ci > 0) {
                i0 = std::max(i_start, (i - static_cast<long int>(Ci)));
                i1 = i0 - 1;
<<<<<<< HEAD
                if (i1 > i_end + 1) {
                    i1 = i_end + 1;
                }
=======
>>>>>>> 0dd3a6db
                r = fabs(fmod(Ci, 1));
            } else {
                i1 = std::min(i_end, i - static_cast<long int>(Ci));
                i0 = i1 + 1;
<<<<<<< HEAD
                if (i0 > i_end + 1) {
                    i0 = i_end + 1;
                }
=======
>>>>>>> 0dd3a6db
                r = 1 - fabs(fmod(Ci, 1));
            }

            // Calculation of vertical indices and interpolation weights
            long int j0;
            long int j1;
            real s;

            if (Cj > 0) {
                j0 = std::max(j_start, j - static_cast<long int>(Cj));
                j1 = j0 - 1;
<<<<<<< HEAD
                if (j1 > j_end + 1) {
                    j1 = j_end + 1;
                }
=======
>>>>>>> 0dd3a6db
                s = fabs(fmod(Cj, 1));
            } else {
                j1 = std::min(j_end, j - static_cast<long int>(Cj));
                j0 = j1 + 1;
<<<<<<< HEAD
                if (j0 > j_end + 1) {
                    j0 = j_end + 1;
                }
=======
>>>>>>> 0dd3a6db
                s = 1 - fabs(fmod(Cj, 1));
            }

            // Calculation of depth indices and interpolation weights
            long int k0;
            long int k1;
            real t;

            if (Ck > 0) {
                k0 = std::max(k_start, k - static_cast<long int>(Ck));
                k1 = k0 - 1;
<<<<<<< HEAD
                if (k1 > k_end + 1) {
                    k1 = k_end + 1;
                }
=======
>>>>>>> 0dd3a6db
                t = fabs(fmod(Ck, 1));
            } else {
                k1 = std::min(k_end, k - static_cast<long int>(Ck));
                k0 = k1 + 1;
<<<<<<< HEAD
                if (k0 > k_end + 1) {
                    k0 = k_end + 1;
                }
=======
>>>>>>> 0dd3a6db
                t = 1 - fabs(fmod(Ck, 1));
            }

            // Trilinear Interpolation
            size_t idx_000 = IX(i0, j0, k0, Nx, Ny);
            auto d_000 = d_in[idx_000];

            size_t idx_100 = IX(i1, j0, k0, Nx, Ny);
            auto d_100 = d_in[idx_100];

            size_t idx_010 = IX(i0, j1, k0, Nx, Ny);
            auto d_010 = d_in[idx_010];

            size_t idx_110 = IX(i1, j1, k0, Nx, Ny);
            auto d_110 = d_in[idx_110];

            size_t idx_001 = IX(i0, j0, k1, Nx, Ny);
            auto d_001 = d_in[idx_001];

            size_t idx_101 = IX(i1, j0, k1, Nx, Ny);
            auto d_101 = d_in[idx_101];

            size_t idx_011 = IX(i0, j1, k1, Nx, Ny);
            auto d_011 = d_in[idx_011];

            size_t idx_111 = IX(i1, j1, k1, Nx, Ny);
            auto d_111 = d_in[idx_111];
            d_out[idx] = (1. - t) * ((1. - s) * ((1. - r) * d_000 + r * d_100)
                                          + s * ((1. - r) * d_010 + r * d_110))
                              + t * ((1. - s) * ((1. - r) * d_001 + r * d_101)
                              + s * ((1. - r) * d_011 + r * d_111)); // row-major
        }

        boundary->applyBoundary(d_out, type, sync);

        if (sync) {
#pragma acc wait
        }

    }// end data region
}<|MERGE_RESOLUTION|>--- conflicted
+++ resolved
@@ -107,22 +107,10 @@
             if (Ci > 0) {
                 i0 = std::max(i_start, (i - static_cast<long int>(Ci)));
                 i1 = i0 - 1;
-<<<<<<< HEAD
-                if (i1 > i_end + 1) {
-                    i1 = i_end + 1;
-                }
-=======
->>>>>>> 0dd3a6db
                 r = fabs(fmod(Ci, 1));
             } else {
                 i1 = std::min(i_end, i - static_cast<long int>(Ci));
                 i0 = i1 + 1;
-<<<<<<< HEAD
-                if (i0 > i_end + 1) {
-                    i0 = i_end + 1;
-                }
-=======
->>>>>>> 0dd3a6db
                 r = 1 - fabs(fmod(Ci, 1));
             }
 
@@ -134,22 +122,10 @@
             if (Cj > 0) {
                 j0 = std::max(j_start, j - static_cast<long int>(Cj));
                 j1 = j0 - 1;
-<<<<<<< HEAD
-                if (j1 > j_end + 1) {
-                    j1 = j_end + 1;
-                }
-=======
->>>>>>> 0dd3a6db
                 s = fabs(fmod(Cj, 1));
             } else {
                 j1 = std::min(j_end, j - static_cast<long int>(Cj));
                 j0 = j1 + 1;
-<<<<<<< HEAD
-                if (j0 > j_end + 1) {
-                    j0 = j_end + 1;
-                }
-=======
->>>>>>> 0dd3a6db
                 s = 1 - fabs(fmod(Cj, 1));
             }
 
@@ -161,22 +137,10 @@
             if (Ck > 0) {
                 k0 = std::max(k_start, k - static_cast<long int>(Ck));
                 k1 = k0 - 1;
-<<<<<<< HEAD
-                if (k1 > k_end + 1) {
-                    k1 = k_end + 1;
-                }
-=======
->>>>>>> 0dd3a6db
                 t = fabs(fmod(Ck, 1));
             } else {
                 k1 = std::min(k_end, k - static_cast<long int>(Ck));
                 k0 = k1 + 1;
-<<<<<<< HEAD
-                if (k0 > k_end + 1) {
-                    k0 = k_end + 1;
-                }
-=======
->>>>>>> 0dd3a6db
                 t = 1 - fabs(fmod(Ck, 1));
             }
 
