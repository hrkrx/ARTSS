<<<<<<< HEAD
/// \file       SolverI.h
=======
/// \file       ISolver.cpp
>>>>>>> 9395ed34
/// \brief      Interface holds solvers for solving governing equations
/// \date       May 20, 2016
/// \author     Severt
/// \copyright  <2015-2020> Forschungszentrum Juelich GmbH. All rights reserved.
<<<<<<< HEAD

#include <spdlog/spdlog.h>
=======
>>>>>>> 9395ed34

#include <cmath>

#ifdef _OPENACC
#include <accelmath.h>
#endif

#include <iostream>

#include "ISolver.h"
#include "../utility/Parameters.h"
#include "../Functions.h"
#include "../source/ExplicitEulerSource.h"
#include "../Domain.h"
#include "../boundary/BoundaryController.h"
#include "../solver/SolverSelection.h"
#include "../utility/Utility.h"

ISolver::ISolver() {
#ifndef BENCHMARKING
    m_logger = Utility::createLogger(typeid(this).name());
#endif
    auto params = Parameters::getInstance();

    // Variables
    // Velocities
    u = new Field(FieldType::U, 0.0);
    u0 = new Field(FieldType::U, 0.0);
    u_tmp = new Field(FieldType::U, 0.0);

    v = new Field(FieldType::V, 0.0);
    v0 = new Field(FieldType::V, 0.0);
    v_tmp = new Field(FieldType::V, 0.0);

    w = new Field(FieldType::W, 0.0);
    w0 = new Field(FieldType::W, 0.0);
    w_tmp = new Field(FieldType::W, 0.0);

    // Turbulent diffusivities
    nu_t = new Field(FieldType::U, 0.0);
    kappa_t = new Field(FieldType::T, 0.0);
    gamma_t = new Field(FieldType::RHO, 0.0);

    // Pressure
    p = new Field(FieldType::P, 0.0);
    p0 = new Field(FieldType::P, 0.0);
    rhs = new Field(FieldType::P, 0.0);

    // Temperature
    T = new Field(FieldType::T, 0.0);
    T0 = new Field(FieldType::T, 0.0);
    T_tmp = new Field(FieldType::T, 0.0);
    T_ambient = new Field(FieldType::T, 0.0);

    // Concentration
    concentration = new Field(FieldType::RHO, 0.0);
    concentration0 = new Field(FieldType::RHO, 0.0);
    concentration_tmp = new Field(FieldType::RHO, 0.0);

    // Forces
    f_x = new Field(FieldType::U, 0.0);
    f_y = new Field(FieldType::V, 0.0);
    f_z = new Field(FieldType::W, 0.0);

    // Sources
    S_T = new Field(FieldType::T, 0.0);
    S_concentration = new Field(FieldType::RHO, 0.0);

    // Fields for sight of boundaries
    sight = new Field(FieldType::RHO, 1.0);

    // Source term for momentum/temperature/concentration
    m_string_solver = params->get("solver/description");
    if (m_string_solver == SolverTypes::NSSolver or \
        m_string_solver == SolverTypes::NSTempSolver or \
        m_string_solver == SolverTypes::NSTempTurbSolver or \
        m_string_solver == SolverTypes::NSTempConSolver or \
        m_string_solver == SolverTypes::NSTempTurbConSolver or \
        m_string_solver == SolverTypes::NSTurbSolver) {
        if (params->get("solver/source/type") == SourceMethods::ExplicitEuler) {
            this->source_velocity = new ExplicitEulerSource();
        } else {
            m_logger->critical("Source method not yet implemented! Simulation stopped!");
            std::exit(1);
            // TODO Error handling
        }
    }
    if (m_string_solver == SolverTypes::NSTempSolver or \
        m_string_solver == SolverTypes::NSTempConSolver or \
        m_string_solver == SolverTypes::NSTempTurbConSolver or \
        m_string_solver == SolverTypes::NSTempTurbSolver) {

        // Source of temperature
        if (params->get("solver/temperature/source/type") == SourceMethods::ExplicitEuler) {
            this->source_temperature = new ExplicitEulerSource();
        } else {
            m_logger->critical("Source method not yet implemented! Simulation stopped!");
            std::exit(1);
            // TODO Error handling
        }
    }
    if (m_string_solver == SolverTypes::NSTempConSolver or \
        m_string_solver == SolverTypes::NSTempTurbConSolver) {

        // Source of concentration
        if (params->get("solver/concentration/source/type") == SourceMethods::ExplicitEuler) {
            this->source_concentration = new ExplicitEulerSource();
        } else {
            m_logger->critical("Source method not yet implemented! Simulation stopped!");
            std::exit(1);
            // TODO Error handling
        }
    }

    set_up();
}

// ==================================== Destructor ====================================
// ***************************************************************************************
ISolver::~ISolver() {
    delete u;
    delete v;
    delete w;
    delete u0;
    delete v0;
    delete w0;
    delete u_tmp;
    delete v_tmp;
    delete w_tmp;

    delete nu_t;
    delete kappa_t;
    delete gamma_t;

    delete p;
    delete p0;
    delete rhs;

    delete T;
    delete T0;
    delete T_tmp;
    delete T_ambient;

    delete concentration;
    delete concentration0;
    delete concentration_tmp;

    delete f_x;
    delete f_y;
    delete f_z;
    delete S_T;
    delete S_concentration;

    delete sight;

    if (m_string_solver == SolverTypes::NSSolver or \
        m_string_solver == SolverTypes::NSTempSolver or \
        m_string_solver == SolverTypes::NSTempConSolver or \
        m_string_solver == SolverTypes::NSTempTurbConSolver or \
        m_string_solver == SolverTypes::NSTempTurbSolver or \
        m_string_solver == SolverTypes::NSTurbSolver) {
        delete source_velocity;
    }
    if (m_string_solver == SolverTypes::NSTempSolver or \
        m_string_solver == SolverTypes::NSTempTurbSolver) {
        delete source_temperature;
    }
    if (m_string_solver == SolverTypes::NSTempConSolver or \
        m_string_solver == SolverTypes::NSTempTurbConSolver) {
        delete source_concentration;
    }
}

// =============================== Set Up ===================================
// *****************************************************************************
/// \brief  initializes numerical and temporary solution
<<<<<<< HEAD
// *****************************************************************************
void ISolver::SetUp() {
    m_logger->info("Start initializing....");

    // Initialization of variables at time t=0
    Init();

    // Initialization of temp and new variables
    Init_f(u_tmp, u0->data);
    Init_f(v_tmp, v0->data);
    Init_f(w_tmp, w0->data);
    Init_f(u, u0->data);
    Init_f(v, v0->data);
    Init_f(w, w0->data);
    Init_f(p, p0->data);
    Init_f(T, T0->data);
    Init_f(T_tmp, T0->data);
    Init_f(T_a, T0->data);
    Init_f(C, C0->data);
    Init_f(C_tmp, C0->data);
=======
// ***************************************************************************************
void ISolver::set_up() {
    std::cout << "Start initializing....\n" << std::endl;
    // TODO Logger

    // Initialization of variables
    init();

    // TODO necessary?
    // Initialization of temp and 0 variables
    init_f(u_tmp, u->data);
    init_f(v_tmp, v->data);
    init_f(w_tmp, w->data);
    init_f(u0, u->data);
    init_f(v0, v->data);
    init_f(w0, w->data);
    init_f(p0, p->data);
    init_f(T0, T->data);
    init_f(T_tmp, T->data);
    init_f(T_ambient, T->data);
    init_f(concentration0, concentration->data);
    init_f(concentration_tmp, concentration->data);
>>>>>>> 9395ed34
}

// ============================= Initialization ==============================
// *****************************************************************************
/// \brief  initializes variables \a u, \a v, \a p, \a d, \a T at \f$ t=0 \f$
<<<<<<< HEAD
// *****************************************************************************
void ISolver::Init() {
=======
// ***************************************************************************************
void ISolver::init() {

>>>>>>> 9395ed34
    auto params = Parameters::getInstance();
    std::string string_init_usr_fct = params->get("initial_conditions/usr_fct");
    bool random = params->get("initial_conditions/random") == "Yes";

    if (string_init_usr_fct == FunctionNames::GaussBubble) {
        if (m_string_solver == SolverTypes::AdvectionSolver) {
            Functions::GaussBubble(u, 0.);
            Functions::GaussBubble(v, 0.);
            Functions::GaussBubble(w, 0.);
        }
    } else if (string_init_usr_fct == FunctionNames::Drift) {
        if (m_string_solver == SolverTypes::AdvectionSolver or \
            m_string_solver == SolverTypes::NSSolver or \
            m_string_solver == SolverTypes::NSTempSolver or \
            m_string_solver == SolverTypes::NSTempConSolver or \
            m_string_solver == SolverTypes::NSTempTurbConSolver or \
            m_string_solver == SolverTypes::NSTempTurbSolver or \
            m_string_solver == SolverTypes::NSTurbSolver) {
            Functions::Drift(u, v, w, p);
        }
        if (m_string_solver == SolverTypes::NSTempSolver or \
            m_string_solver == SolverTypes::NSTempConSolver or \
            m_string_solver == SolverTypes::NSTempTurbConSolver or \
            m_string_solver == SolverTypes::NSTempTurbSolver) {
            force_source();
            temperature_source();
        }
    } else if (string_init_usr_fct == FunctionNames::ExpSinusProd) {
        // Diffusion test case
        if (m_string_solver == SolverTypes::DiffusionSolver or \
            m_string_solver == SolverTypes::DiffusionTurbSolver) {
            Functions::ExpSinusProd(u, 0.);
            Functions::ExpSinusProd(v, 0.);
            Functions::ExpSinusProd(w, 0.);
        }
    } else if (string_init_usr_fct == FunctionNames::Hat) {
        if (m_string_solver == SolverTypes::DiffusionSolver or \
            m_string_solver == SolverTypes::DiffusionTurbSolver) {
            Functions::Hat(u);
            Functions::Hat(v);
            Functions::Hat(w);
        }
    } else if (string_init_usr_fct == FunctionNames::ExpSinusSum) {
        // Burgers (=nonlinear Advection + Diffusion) test case
        if (m_string_solver == SolverTypes::AdvectionDiffusionSolver) {
            Functions::ExpSinusSum(u, v, w, 0.);
        }
    } else if (string_init_usr_fct == FunctionNames::SinSinSin) {
        if (m_string_solver == SolverTypes::PressureSolver) {
            // Pressure test case
            Functions::SinSinSin(rhs);
        }
    } else if (string_init_usr_fct == FunctionNames::McDermott) {
        // NavierStokes test case: McDermott (no force, no temperature) 2D
        if (m_string_solver == SolverTypes::NSSolver or \
            m_string_solver == SolverTypes::NSTurbSolver or \
            m_string_solver == SolverTypes::NSTempSolver or \
            m_string_solver == SolverTypes::NSTempConSolver or \
            m_string_solver == SolverTypes::NSTempTurbConSolver or \
            m_string_solver == SolverTypes::NSTempTurbSolver) {
            Functions::McDermott(u, v, w, p, 0.);
            init_c(p, 0.);
        }
        if (m_string_solver == SolverTypes::NSTempSolver or \
            m_string_solver == SolverTypes::NSTempConSolver or \
            m_string_solver == SolverTypes::NSTempTurbConSolver or \
            m_string_solver == SolverTypes::NSTempTurbSolver) {
            force_source();
            temperature_source();
        }
    } else if (string_init_usr_fct == FunctionNames::Vortex) {
        // NavierStokes test case: Vortex (no force, no temperature) 2D
        if (m_string_solver == SolverTypes::NSSolver or \
            m_string_solver == SolverTypes::NSTurbSolver or \
            m_string_solver == SolverTypes::NSTempConSolver or \
            m_string_solver == SolverTypes::NSTempTurbConSolver or \
            m_string_solver == SolverTypes::NSTempTurbSolver or \
            m_string_solver == SolverTypes::NSTempSolver) {
            Functions::Vortex(u, v, w, p);
            init_c(p, 0.);
        }
        if (m_string_solver == SolverTypes::NSTempSolver or \
            m_string_solver == SolverTypes::NSTempConSolver or \
            m_string_solver == SolverTypes::NSTempTurbConSolver or \
            m_string_solver == SolverTypes::NSTempTurbSolver) {
            force_source();
            temperature_source();
        }
    } else if (string_init_usr_fct == FunctionNames::VortexY) {
        // NavierStokes test case: Vortex (no force, no temperature) 2D
        if (m_string_solver == SolverTypes::NSSolver or \
            m_string_solver == SolverTypes::NSTurbSolver or \
            m_string_solver == SolverTypes::NSTempConSolver or \
            m_string_solver == SolverTypes::NSTempTurbConSolver or \
            m_string_solver == SolverTypes::NSTempTurbSolver or \
            m_string_solver == SolverTypes::NSTempSolver) {
            Functions::VortexY(u, v, w, p);
            init_c(p, 0.);
        }
        if (m_string_solver == SolverTypes::NSTempSolver or \
            m_string_solver == SolverTypes::NSTempConSolver or \
            m_string_solver == SolverTypes::NSTempTurbConSolver or \
            m_string_solver == SolverTypes::NSTempTurbSolver) {
            force_source();
            temperature_source();
        }
    } else if (string_init_usr_fct == FunctionNames::Beltrami) {
        // NavierStokes test case: Beltrami  (no force, no temperature) 3D
        if (m_string_solver == SolverTypes::NSSolver or \
            m_string_solver == SolverTypes::NSTurbSolver) {
            Functions::Beltrami(u, v, w, p, 0.);
            //Init_c(p, 0.);
        }
    } else if (string_init_usr_fct == FunctionNames::BuoyancyMMS) {
        // NavierStokesTemp test case
        // MMS
        if (m_string_solver == SolverTypes::NSTempSolver or \
            m_string_solver == SolverTypes::NSTempConSolver or \
            m_string_solver == SolverTypes::NSTempTurbConSolver or \
            m_string_solver == SolverTypes::NSTempTurbSolver) {
            Functions::BuoyancyMMS(u, v, w, p, T, 0.0);
            init_c(p, 0.);
            force_source();
            temperature_source();
        }
    } else if (string_init_usr_fct == FunctionNames::Uniform) {
// Uniform Temperature unequal to zero
        if (m_string_solver == SolverTypes::NSTempSolver or \
            m_string_solver == SolverTypes::NSTempConSolver or \
            m_string_solver == SolverTypes::NSTempTurbConSolver or \
            m_string_solver == SolverTypes::NSTempTurbSolver) {
            real val = params->get_real("initial_conditions/val");
            Functions::Uniform(T0, val);
            if (random) {
                CallRandom(T0);
            }
            force_source();
            temperature_source();
        }
    } else if (string_init_usr_fct == "LayersT") {
        if (m_string_solver == SolverTypes::NSTempSolver or \
            m_string_solver == SolverTypes::NSTempConSolver or \
            m_string_solver == SolverTypes::NSTempTurbConSolver or \
            m_string_solver == SolverTypes::NSTempTurbSolver) {
            Functions::Layers(T0);
            if (random) {
                CallRandom(T0);
            }
            force_source();
            temperature_source();
        }
    } else if (string_init_usr_fct == FunctionNames::Zero) {
        // NavierStokes test case: Channel Flow (with uniform force in x-direction)
        if ((m_string_solver == SolverTypes::NSSolver or m_string_solver == SolverTypes::NSTurbSolver)
            and params->get("solver/source/force_fct") == FunctionNames::Uniform) {
            real val_x = 0;
            real val_y = 0;
            real val_z = 0;
            val_x = params->get_real("solver/source/val_x");
            val_y = params->get_real("solver/source/val_y");
            val_z = params->get_real("solver/source/val_z");
            std::string dir = params->get("solver/source/dir");

            if (dir.find('x') != std::string::npos) {
                Functions::Uniform(f_x, val_x);
            }
            if (dir.find('y') != std::string::npos) {
                Functions::Uniform(f_y, val_y);
            }
            if (dir.find('z') != std::string::npos) {
                Functions::Uniform(f_z, val_z);
            }
        } else {
#ifndef BENCHMARKING
            m_logger->info("Initial values all set to zero!");
#endif
        }
        //Random concentration
        if ((m_string_solver == SolverTypes::NSTempConSolver or \
             m_string_solver == SolverTypes::NSTempTurbConSolver)
            and params->get("initial_conditions/con_fct") == FunctionNames::RandomC) {
            real Ca = params->get_real("initial_conditions/Ca");        //ambient concentration
            Functions::Uniform(concentration0, Ca);
            CallRandom(concentration0);
        }
    }

// Sight of boundaries
    auto boundary = BoundaryController::getInstance();
    size_t *iList = boundary->get_innerList_level_joined();
    size_t size_iList = boundary->getSize_innerList();

    for (size_t i = 0; i < size_iList; i++) {
        size_t idx = iList[i];
        sight->data[idx] = 0.0;
    }
}

// ===================================== Init ==================================
// *****************************************************************************
/// \brief  initializes variable with another field
<<<<<<< HEAD
/// \param  out     output pointer
/// \param  in      input pointer
// *****************************************************************************
void ISolver::Init_f(Field *out, const real *in) {
=======
/// \param  out   output pointer
/// \param  in    input pointer
// ***************************************************************************************
void ISolver::init_f(Field *out, const real *in) {

>>>>>>> 9395ed34
    auto boundary = BoundaryController::getInstance();

    size_t *iList = boundary->get_innerList_level_joined();
    size_t size_iList = boundary->getSize_innerList();
    size_t *bList = boundary->get_boundaryList_level_joined();
    size_t size_bList = boundary->getSize_boundaryList();
    size_t *oList = boundary->get_obstacleList();
    size_t size_oList = boundary->getSize_obstacleList();

    // inner cells
    for (size_t i = 0; i < size_iList; i++) {
        size_t idx = iList[i];
        out->data[idx] = in[idx];
    }
    // boundary
    for (size_t i = 0; i < size_bList; i++) {
        size_t idx = bList[i];
        out->data[idx] = in[idx];
    }
    // obstacle
    for (size_t i = 0; i < size_oList; i++) {
        size_t idx = oList[i];
        out->data[idx] = in[idx];
    }
}

// ===================================== Init ==================================
// *****************************************************************************
/// \brief  initializes variable with constant
<<<<<<< HEAD
/// \param  out     output pointer
/// \param  in      constant real value
// *****************************************************************************
void ISolver::Init_c(Field *out, const real in) {
=======
/// \param  out   output pointer
/// \param  in    constant real value
// ***************************************************************************************
void ISolver::init_c(Field *out, real in) {

>>>>>>> 9395ed34
    auto boundary = BoundaryController::getInstance();

    size_t *iList = boundary->get_innerList_level_joined();
    size_t size_iList = boundary->getSize_innerList();
    size_t *bList = boundary->get_boundaryList_level_joined();
    size_t size_bList = boundary->getSize_boundaryList();
    size_t *oList = boundary->get_obstacleList();
    size_t size_oList = boundary->getSize_obstacleList();

    // inner cells
    for (size_t i = 0; i < size_iList; i++) {
        size_t idx = iList[i];
        out->data[idx] = in;
    }
    // boundary
    for (size_t i = 0; i < size_bList; i++) {
        size_t idx = bList[i];
        out->data[idx] = in;
    }
    // obstacle
    for (size_t i = 0; i < size_oList; i++) {
        size_t idx = oList[i];
        out->data[idx] = in;
    }
}

// ================================ Set up boundary =============================
// *****************************************************************************
/// \brief  initializes boundary cells
<<<<<<< HEAD
/// \param  sync    synchronization boolean (true=sync (default), false=async)
// *****************************************************************************
void ISolver::SetUpBoundary(bool sync) {
=======
/// \param  sync  synchronization boolean (true=sync (default), false=async)
// ***************************************************************************************
void ISolver::set_up_boundary(bool sync) {

>>>>>>> 9395ed34
    auto boundary = BoundaryController::getInstance();
    // TODO necessary?
    boundary->applyBoundary(u0->data, u0->GetType(), sync);
    boundary->applyBoundary(v0->data, v0->GetType(), sync);
    boundary->applyBoundary(w0->data, w0->GetType(), sync);
    boundary->applyBoundary(T0->data, T0->GetType(), sync);
    boundary->applyBoundary(p0->data, p0->GetType(), sync);
    boundary->applyBoundary(concentration0->data, concentration0->GetType(), sync);

    boundary->applyBoundary(u->data, u->GetType(), sync);
    boundary->applyBoundary(v->data, v->GetType(), sync);
    boundary->applyBoundary(w->data, w->GetType(), sync);
    boundary->applyBoundary(p->data, p->GetType(), sync);
    boundary->applyBoundary(T->data, T->GetType(), sync);
    boundary->applyBoundary(concentration->data, concentration->GetType(), sync);

    // TODO necessary?
    boundary->applyBoundary(u_tmp->data, u_tmp->GetType(), sync);
    boundary->applyBoundary(v_tmp->data, v_tmp->GetType(), sync);
    boundary->applyBoundary(w_tmp->data, w_tmp->GetType(), sync);
    boundary->applyBoundary(T_tmp->data, T_tmp->GetType(), sync);
    boundary->applyBoundary(T_ambient->data, T_ambient->GetType(), sync);
    boundary->applyBoundary(concentration_tmp->data, concentration_tmp->GetType(), sync);
}

// ============================== Couple velocity ==========================
// *****************************************************************************
/// \brief  couples vector (sets tmp and zero-th variables to current numerical solution)
<<<<<<< HEAD
/// \param  a       current field in x- direction (const)
/// \param  a0      zero-th field in x- direction
/// \param  a_tmp   temporal field in x- direction
/// \param  b       current field in y- direction (const)
/// \param  b0      zero-th field in y- direction
/// \param  b_tmp   temporal field in y- direction
/// \param  c       current field in z- direction (const)
/// \param  c0      zero-th field in z- direction
/// \param  c_tmp   temporal field in z- direction
/// \param  sync    synchronization boolean (true=sync (default), false=async)
// *****************************************************************************
void ISolver::CoupleVector(const Field *a, Field *a0, Field *a_tmp, const Field *b, Field *b0, Field *b_tmp, const Field *c, Field *c0, Field *c_tmp, bool sync) {
=======
/// \param  a   current field in x- direction (const)
/// \param  a0    zero-th field in x- direction
/// \param  a_tmp temporal field in x- direction
/// \param  b   current field in y- direction (const)
/// \param  b0    zero-th field in y- direction
/// \param  b_tmp temporal field in y- direction
/// \param  c   current field in z- direction (const)
/// \param  c0    zero-th field in z- direction
/// \param  c_tmp temporal field in z- direction
/// \param  sync  synchronization boolean (true=sync (default), false=async)
// ***************************************************************************************
void ISolver::couple_vector(const Field *a, Field *a0, Field *a_tmp, const Field *b, Field *b0, Field *b_tmp, const Field *c, Field *c0, Field *c_tmp, bool sync) {

>>>>>>> 9395ed34
    // local variables and parameters for GPU
    auto d_a = a->data;
    auto d_a0 = a0->data;
    auto d_a_tmp = a_tmp->data;
    auto d_b = b->data;
    auto d_b0 = b0->data;
    auto d_b_tmp = b_tmp->data;
    auto d_c = c->data;
    auto d_c0 = c0->data;
    auto d_c_tmp = c_tmp->data;

    auto size = Domain::getInstance()->get_size(a0->GetLevel());

    auto boundary = BoundaryController::getInstance();

    size_t *d_iList = boundary->get_innerList_level_joined();
    size_t bsize_i = boundary->getSize_innerList();
    size_t *d_bList = boundary->get_boundaryList_level_joined();
    size_t bsize_b = boundary->getSize_boundaryList();
    size_t *d_oList = boundary->get_obstacleList();
    size_t bsize_o = boundary->getSize_obstacleList();

#pragma acc data present(    d_a[:size], d_a0[:size], d_a_tmp[:size], d_b[:size], d_b0[:size], d_b_tmp[:size], \
                            d_c[:size], d_c0[:size], d_c_tmp[:size], d_iList[:bsize_i], d_bList[:bsize_b], d_oList[:bsize_o])
    {
        // inner
#pragma acc kernels async
#pragma acc loop independent
        for (size_t j = 0; j < bsize_i; ++j) {
            const size_t i = d_iList[j];
            d_a0[i] = d_a[i];
            d_b0[i] = d_b[i];
            d_c0[i] = d_c[i];
            d_a_tmp[i] = d_a[i];
            d_b_tmp[i] = d_b[i];
            d_c_tmp[i] = d_c[i];
        }
        // boundary
#pragma acc kernels async
#pragma acc loop independent
        for (size_t j = 0; j < bsize_b; ++j) {
            const size_t i = d_bList[j];
            d_a0[i] = d_a[i];
            d_b0[i] = d_b[i];
            d_c0[i] = d_c[i];
            d_a_tmp[i] = d_a[i];
            d_b_tmp[i] = d_b[i];
            d_c_tmp[i] = d_c[i];
        }
        // obstacles
#pragma acc kernels async
#pragma acc loop independent
        for (size_t j = 0; j < bsize_o; ++j) {
            const size_t i = d_oList[j];
            d_a0[i] = d_a[i];
            d_b0[i] = d_b[i];
            d_c0[i] = d_c[i];
            d_a_tmp[i] = d_a[i];
            d_b_tmp[i] = d_b[i];
            d_c_tmp[i] = d_c[i];
        }

        if (sync) {
#pragma acc wait
        }
    }//end data region
}

// ================================== Couple scalar =============================
// *****************************************************************************
/// \brief  couples vector (sets tmp and zero-th variables to current numerical solution)
<<<<<<< HEAD
/// \param  a       current field in x- direction (const)
/// \param  a0      zero-th field in x- direction
/// \param  a_tmp   temporal field in x- direction
/// \param  sync    synchronization boolean (true=sync (default), false=async)
// *****************************************************************************
void ISolver::CoupleScalar(const Field *a, Field *a0, Field *a_tmp, bool sync) {
=======
/// \param  a   current field in x- direction (const)
/// \param  a0    zero-th field in x- direction
/// \param  a_tmp temporal field in x- direction
/// \param  sync  synchronization boolean (true=sync (default), false=async)
// ***************************************************************************************
void ISolver::couple_scalar(const Field *a, Field *a0, Field *a_tmp, bool sync) {

>>>>>>> 9395ed34
    // local variables and parameters for GPU
    auto d_a = a->data;
    auto d_a0 = a0->data;
    auto d_a_tmp = a_tmp->data;

    auto size = Domain::getInstance()->get_size(a0->GetLevel());

    auto boundary = BoundaryController::getInstance();

    size_t *d_iList = boundary->get_innerList_level_joined();
    size_t bsize_i = boundary->getSize_innerList();
    size_t *d_bList = boundary->get_boundaryList_level_joined();
    size_t bsize_b = boundary->getSize_boundaryList();
    size_t *d_oList = boundary->get_obstacleList();
    size_t bsize_o = boundary->getSize_obstacleList();

#pragma acc data present(d_a[:size], d_a0[:size], d_a_tmp[:size], d_iList[:bsize_i], d_bList[:bsize_b], d_oList[:bsize_o])
    {
        // inner
#pragma acc kernels async
#pragma acc loop independent
        for (size_t j = 0; j < bsize_i; ++j) {
            const size_t i = d_iList[j];
            d_a0[i] = d_a[i];
            d_a_tmp[i] = d_a[i];
        }
        // boundary
#pragma acc kernels async
#pragma acc loop independent
        for (size_t j = 0; j < bsize_b; ++j) {
            const size_t i = d_bList[j];
            d_a0[i] = d_a[i];
            d_a_tmp[i] = d_a[i];
        }
        // obstacles
#pragma acc kernels async
#pragma acc loop independent
        for (size_t j = 0; j < bsize_o; ++j) {
            const size_t i = d_oList[j];
            d_a0[i] = d_a[i];
            d_a_tmp[i] = d_a[i];
        }
        if (sync) {
#pragma acc wait
        }
    }//end data region
}

// ================================== Update data =============================
// *****************************************************************************
/// \brief  Updates variables for the next iteration step or time dependent parameters such as temperature source function
<<<<<<< HEAD
/// \param  sync    synchronization boolean (true=sync (default), false=async)
// *****************************************************************************
void ISolver::UpdateData(bool sync) {
=======
/// \param  sync  synchronization boolean (true=sync (default), false=async)
// ***************************************************************************************
void ISolver::update_data(bool sync) {

>>>>>>> 9395ed34
    // local variables and parameters for GPU
    auto bsize = Domain::getInstance()->get_size();

    const auto d_u = u->data;                        //due to const correctness
    const auto d_v = v->data;
    const auto d_w = w->data;
    auto d_u0 = u0->data;
    auto d_v0 = v0->data;
    auto d_w0 = w0->data;
    auto d_u_tmp = u_tmp->data;
    auto d_v_tmp = v_tmp->data;
    auto d_w_tmp = w_tmp->data;
    const auto d_p = p->data;
    auto d_p0 = p0->data;
    const auto d_T = T->data;
    auto d_T0 = T0->data;
    auto d_T_tmp = T_tmp->data;
    const auto d_C = concentration->data;
    auto d_C0 = concentration0->data;
    auto d_C_tmp = concentration_tmp->data;

    auto boundary = BoundaryController::getInstance();

    size_t *d_iList = boundary->get_innerList_level_joined();
    size_t bsize_i = boundary->getSize_innerList();
    size_t *d_bList = boundary->get_boundaryList_level_joined();
    size_t bsize_b = boundary->getSize_boundaryList();
    size_t *d_oList = boundary->get_obstacleList();
    size_t bsize_o = boundary->getSize_obstacleList();

#pragma acc data present(    d_iList[:bsize_i], d_bList[:bsize_b], d_oList[:bsize_o], d_u[:bsize], d_v[:bsize], d_w[:bsize], \
                            d_u0[:bsize], d_v0[:bsize], d_w0[:bsize], d_u_tmp[:bsize], d_v_tmp[:bsize], d_w_tmp[:bsize], \
                            d_p[:bsize], d_p0[:bsize], d_T[:bsize], d_T0[:bsize], d_T_tmp[:bsize], d_C[:bsize], d_C0[:bsize], d_C_tmp[:bsize])
    {
        // inner
#pragma acc parallel loop independent present(    d_iList[:bsize_i], d_u[:bsize], d_v[:bsize], d_w[:bsize], \
                                                d_u0[:bsize], d_v0[:bsize], d_w0[:bsize], d_u_tmp[:bsize], d_v_tmp[:bsize], d_w_tmp[:bsize], \
                                                d_p[:bsize], d_p0[:bsize], d_T[:bsize], d_T0[:bsize], d_T_tmp[:bsize], \
                                                d_C[:bsize], d_C0[:bsize], d_C_tmp[:bsize]) async
        for (size_t j = 0; j < bsize_i; ++j) {
            const size_t idx = d_iList[j];
            d_u0[idx] = d_u[idx];
            d_v0[idx] = d_v[idx];
            d_w0[idx] = d_w[idx];
            d_u_tmp[idx] = d_u[idx];
            d_v_tmp[idx] = d_v[idx];
            d_w_tmp[idx] = d_w[idx];
            d_p0[idx] = d_p[idx];
            d_T0[idx] = d_T[idx];
            d_T_tmp[idx] = d_T[idx];
            d_C0[idx] = d_C[idx];
            d_C_tmp[idx] = d_C[idx];
        }
        // boundary
#pragma acc parallel loop independent present(d_bList[:bsize_b], d_u[:bsize], d_v[:bsize], d_w[:bsize], d_u0[:bsize], d_v0[:bsize], d_w0[:bsize], d_u_tmp[:bsize], d_v_tmp[:bsize], d_w_tmp[:bsize], d_p[:bsize], d_p0[:bsize], d_T[:bsize], d_T0[:bsize], d_T_tmp[:bsize], d_C[:bsize], d_C0[:bsize], d_C_tmp[:bsize]) async
        for (size_t j = 0; j < bsize_b; ++j) {
            const size_t idx = d_bList[j];
            d_u0[idx] = d_u[idx];
            d_v0[idx] = d_v[idx];
            d_w0[idx] = d_w[idx];
            d_u_tmp[idx] = d_u[idx];
            d_v_tmp[idx] = d_v[idx];
            d_w_tmp[idx] = d_w[idx];
            d_p0[idx] = d_p[idx];
            d_T0[idx] = d_T[idx];
            d_T_tmp[idx] = d_T[idx];
            d_C0[idx] = d_C[idx];
            d_C_tmp[idx] = d_C[idx];
        }
        // obstacles
#pragma acc parallel loop independent present(d_oList[:bsize_o], d_u[:bsize], d_v[:bsize], d_w[:bsize], d_u0[:bsize], d_v0[:bsize], d_w0[:bsize], d_u_tmp[:bsize], d_v_tmp[:bsize], d_w_tmp[:bsize], d_p[:bsize], d_p0[:bsize], d_T[:bsize], d_T0[:bsize], d_T_tmp[:bsize], d_C[:bsize], d_C0[:bsize], d_C_tmp[:bsize]) async
        for (size_t j = 0; j < bsize_o; ++j) {
            const size_t idx = d_oList[j];
            d_u0[idx] = d_u[idx];
            d_v0[idx] = d_v[idx];
            d_w0[idx] = d_w[idx];
            d_u_tmp[idx] = d_u[idx];
            d_v_tmp[idx] = d_v[idx];
            d_w_tmp[idx] = d_w[idx];
            d_p0[idx] = d_p[idx];
            d_T0[idx] = d_T[idx];
            d_T_tmp[idx] = d_T[idx];
            d_C0[idx] = d_C[idx];
            d_C_tmp[idx] = d_C[idx];
        }

        if (sync) {
#pragma acc wait
        }
    } //end data region
}

//======================================= Update data ==================================
// ***************************************************************************************
/// \brief  Updates time dependent parameters such as momentum/temperature/concentration source functions
<<<<<<< HEAD
/// \param  t       time
/// \param  sync    synchronization boolean (true=sync (default), false=async)
=======
/// \param  t   time
/// \param  sync  synchronization boolean (true=sync (default), false=async)
>>>>>>> 9395ed34
// ***************************************************************************************
void ISolver::update_sources(real t, bool sync) {

    auto params = Parameters::getInstance();

// Momentum source
    if (m_string_solver == SolverTypes::NSSolver or \
        m_string_solver == SolverTypes::NSTempSolver or \
        m_string_solver == SolverTypes::NSTempConSolver or \
        m_string_solver == SolverTypes::NSTempTurbConSolver or \
        m_string_solver == SolverTypes::NSTempTurbSolver or \
        m_string_solver == SolverTypes::NSTurbSolver) {
        std::string forceFct = params->get("solver/source/force_fct");
        if (forceFct == SourceMethods::Zero or \
            forceFct == SourceMethods::Uniform) {
        } else if (forceFct == SourceMethods::Buoyancy) {
#ifndef BENCHMARKING
            m_logger->info("Update f(T) ...");
#endif
            momentum_source();
        } else {
            m_logger->critical("Source function not yet implemented! Simulation stopped!");
            std::exit(1);
            // TODO Error handling
        }
    }

// Temperature source
    if (m_string_solver == SolverTypes::NSTempSolver or \
        m_string_solver == SolverTypes::NSTempConSolver or \
        m_string_solver == SolverTypes::NSTempTurbConSolver or \
        m_string_solver == SolverTypes::NSTempTurbSolver) {

        std::string tempFct = params->get("solver/temperature/source/temp_fct");
        if (tempFct == SourceMethods::Zero) {

        } else if (tempFct == SourceMethods::BuoyancyST_MMS) {
            source_velocity->buoyancy_ST_MMS(S_T, t, sync);
        } else if (tempFct == SourceMethods::GaussST and params->get("solver/temperature/source/ramp_fct") == FunctionNames::RampTanh) {
            // get parameters for Gauss function
            real HRR = params->get_real("solver/temperature/source/HRR");    // heat release rate in [kW]
            real cp = params->get_real("solver/temperature/source/cp");        // specific heat capacity in [kJ/ kg K]
            real x0 = params->get_real("solver/temperature/source/x0");
            real y0 = params->get_real("solver/temperature/source/y0");
            real z0 = params->get_real("solver/temperature/source/z0");
            real sigmax = params->get_real("solver/temperature/source/sigmax");
            real sigmay = params->get_real("solver/temperature/source/sigmay");
            real sigmaz = params->get_real("solver/temperature/source/sigmaz");

            source_velocity->gauss(S_T, HRR, cp, x0, y0, z0, sigmax, sigmay, sigmaz, sync);

            auto d_S_T = S_T->data;
            auto bsize = Domain::getInstance()->get_size();

            auto boundary = BoundaryController::getInstance();
            size_t *d_iList = boundary->get_innerList_level_joined();
            auto bsize_i = boundary->getSize_innerList();

            real t_ramp = Functions::RampTanh(t);

            auto d_T = T->data;

            // ramp-up
#pragma acc parallel loop independent present(d_iList[:bsize_i], d_S_T[:bsize]) async
            for (size_t l = 0; l < bsize_i; ++l) {
                const size_t idx = d_iList[l];
                d_S_T[idx] *= t_ramp;
            }
        } else {
            m_logger->critical("Source function not yet implemented! Simulation stopped!");
            std::exit(1);
            // TODO Error handling
        }
    }

// Concentration source
    if (m_string_solver == SolverTypes::NSTempConSolver or \
        m_string_solver == SolverTypes::NSTempTurbConSolver) {
        std::string conFct = params->get("solver/concentration/source/con_fct");
        if (conFct == SourceMethods::Zero) {

        } else if (conFct == SourceMethods::GaussSC \
 and params->get("solver/concentration/source/ramp_fct") == FunctionNames::RampTanh) {
            //get parameters for Gauss function
            real HRR = params->get_real("solver/concentration/source/HRR");       // heat release rate in [kW]
            real Hc = params->get_real("solver/concentration/source/Hc");        // heating value in [kJ/kg]
            real Ys = params->get_real("solver/concentration/source/Ys");        // soot yield in [g/g]
            real YsHRR = Ys * HRR;
            real x0 = params->get_real("solver/concentration/source/x0");
            real y0 = params->get_real("solver/concentration/source/y0");
            real z0 = params->get_real("solver/concentration/source/z0");
            real sigmax = params->get_real("solver/concentration/source/sigmax");
            real sigmay = params->get_real("solver/concentration/source/sigmay");
            real sigmaz = params->get_real("solver/concentration/source/sigmaz");

            source_concentration->gauss(S_concentration, YsHRR, Hc, x0, y0, z0, sigmax, sigmay, sigmaz, sync);
            auto d_S_C = S_concentration->data;
            auto bsize = Domain::getInstance()->get_size();

            auto boundary = BoundaryController::getInstance();
            size_t *d_iList = boundary->get_innerList_level_joined();
            auto bsize_i = boundary->getSize_innerList();

            real t_ramp = Functions::RampTanh(t);

            // ramp-up
#pragma acc parallel loop independent present(d_iList[:bsize_i], d_S_C[:bsize]) async
            for (size_t j = 0; j < bsize_i; ++j) {
                size_t idx = d_iList[j];
                d_S_C[idx] *= t_ramp;
            }
        } else {
            m_logger->critical("Source function not yet implemented! Simulation stopped!");
            std::exit(1);
            // TODO Error handling
        }
    }
}

// ================================== Update data =============================
// *****************************************************************************
/// \brief  Updates time dependent parameters temperature source functions
<<<<<<< HEAD
// *****************************************************************************
void ISolver::TemperatureSource() {
=======
// ***************************************************************************************
void ISolver::temperature_source() {
>>>>>>> 9395ed34
// Temperature source
    if (Parameters::getInstance()->get("solver/temperature/source/temp_fct") == FunctionNames::BuoyancyST_MMS) {
        Functions::BuoyancyST_MMS(S_T, 0.);
    }
}

// ================================== Update data =============================
// *****************************************************************************
/// \brief  Updates time dependent parameters force source functions
<<<<<<< HEAD
// *****************************************************************************
void ISolver::ForceSource() {
=======
// ***************************************************************************************
void ISolver::force_source() {
>>>>>>> 9395ed34
    auto params = Parameters::getInstance();
    // Force
    if (params->get("solver/source/force_fct") == SourceMethods::Buoyancy) {
        std::string dir = params->get("solver/source/dir");
        init_f(T_ambient, T0->data);

        if (dir.find('x') != std::string::npos) {
            Functions::BuoyancyForce(f_x, T0, T_ambient);
        }
        if (dir.find('y') != std::string::npos) {
            Functions::BuoyancyForce(f_y, T0, T_ambient);
        }
        if (dir.find('z') != std::string::npos) {
            Functions::BuoyancyForce(f_z, T0, T_ambient);
        }
    }
}

//================================== Update data =============================
// *****************************************************************************
/// \brief  Updates time dependent parameters momentum source functions
<<<<<<< HEAD
// *****************************************************************************
void ISolver::MomentumSource() {
=======
// ***************************************************************************************
void ISolver::momentum_source() {
>>>>>>> 9395ed34
    //Momentum source
    auto params = Parameters::getInstance();
    std::string dir_vel = params->get("solver/source/dir");
    if (dir_vel.find('x') != std::string::npos) {
        source_velocity->buoyancy_force(f_x, T, T_ambient);
    }
    if (dir_vel.find('y') != std::string::npos) {
        source_velocity->buoyancy_force(f_y, T, T_ambient);
    }
    if (dir_vel.find('z') != std::string::npos) {
        source_velocity->buoyancy_force(f_z, T, T_ambient);
    }
}

//======================================= read and call random function ==================================
// ***************************************************************************************
/// \brief  Calls random function and reads necessary input variables
/// \param  field		field as a pointer
// ***************************************************************************************
void ISolver::CallRandom(Field* field) {
  auto params = Parameters::getInstance();
  real range = params->get_real("initial_conditions/random/range"); // +- range of random numbers
  bool is_absolute = params->get("initial_conditions/random/absolute") == "Yes";
  bool has_custom_seed = params->get("initial_conditions/random/custom_seed") == "Yes";
  bool has_custom_steps = params->get("initial_conditions/random/custom_steps") == "Yes";

  int seed = -1;
  if (has_custom_seed){
      seed = params->get_int("initial_conditions/random/seed");
  }

  real step_size = 1.0;
  if(has_custom_steps){
      step_size = params->get_real("initial_conditions/random/step_size");
  }

  Functions::Random(field, range, is_absolute, seed, step_size);
}<|MERGE_RESOLUTION|>--- conflicted
+++ resolved
@@ -1,19 +1,11 @@
-<<<<<<< HEAD
-/// \file       SolverI.h
-=======
 /// \file       ISolver.cpp
->>>>>>> 9395ed34
 /// \brief      Interface holds solvers for solving governing equations
 /// \date       May 20, 2016
 /// \author     Severt
 /// \copyright  <2015-2020> Forschungszentrum Juelich GmbH. All rights reserved.
-<<<<<<< HEAD
-
+
+#include <cmath>
 #include <spdlog/spdlog.h>
-=======
->>>>>>> 9395ed34
-
-#include <cmath>
 
 #ifdef _OPENACC
 #include <accelmath.h>
@@ -188,32 +180,9 @@
 // =============================== Set Up ===================================
 // *****************************************************************************
 /// \brief  initializes numerical and temporary solution
-<<<<<<< HEAD
-// *****************************************************************************
-void ISolver::SetUp() {
+// *****************************************************************************
+void ISolver::set_up() {
     m_logger->info("Start initializing....");
-
-    // Initialization of variables at time t=0
-    Init();
-
-    // Initialization of temp and new variables
-    Init_f(u_tmp, u0->data);
-    Init_f(v_tmp, v0->data);
-    Init_f(w_tmp, w0->data);
-    Init_f(u, u0->data);
-    Init_f(v, v0->data);
-    Init_f(w, w0->data);
-    Init_f(p, p0->data);
-    Init_f(T, T0->data);
-    Init_f(T_tmp, T0->data);
-    Init_f(T_a, T0->data);
-    Init_f(C, C0->data);
-    Init_f(C_tmp, C0->data);
-=======
-// ***************************************************************************************
-void ISolver::set_up() {
-    std::cout << "Start initializing....\n" << std::endl;
-    // TODO Logger
 
     // Initialization of variables
     init();
@@ -232,20 +201,14 @@
     init_f(T_ambient, T->data);
     init_f(concentration0, concentration->data);
     init_f(concentration_tmp, concentration->data);
->>>>>>> 9395ed34
 }
 
 // ============================= Initialization ==============================
 // *****************************************************************************
 /// \brief  initializes variables \a u, \a v, \a p, \a d, \a T at \f$ t=0 \f$
-<<<<<<< HEAD
-// *****************************************************************************
-void ISolver::Init() {
-=======
+// *****************************************************************************
 // ***************************************************************************************
 void ISolver::init() {
-
->>>>>>> 9395ed34
     auto params = Parameters::getInstance();
     std::string string_init_usr_fct = params->get("initial_conditions/usr_fct");
     bool random = params->get("initial_conditions/random") == "Yes";
@@ -447,18 +410,10 @@
 // ===================================== Init ==================================
 // *****************************************************************************
 /// \brief  initializes variable with another field
-<<<<<<< HEAD
 /// \param  out     output pointer
 /// \param  in      input pointer
 // *****************************************************************************
-void ISolver::Init_f(Field *out, const real *in) {
-=======
-/// \param  out   output pointer
-/// \param  in    input pointer
-// ***************************************************************************************
 void ISolver::init_f(Field *out, const real *in) {
-
->>>>>>> 9395ed34
     auto boundary = BoundaryController::getInstance();
 
     size_t *iList = boundary->get_innerList_level_joined();
@@ -488,18 +443,10 @@
 // ===================================== Init ==================================
 // *****************************************************************************
 /// \brief  initializes variable with constant
-<<<<<<< HEAD
 /// \param  out     output pointer
 /// \param  in      constant real value
 // *****************************************************************************
-void ISolver::Init_c(Field *out, const real in) {
-=======
-/// \param  out   output pointer
-/// \param  in    constant real value
-// ***************************************************************************************
 void ISolver::init_c(Field *out, real in) {
-
->>>>>>> 9395ed34
     auto boundary = BoundaryController::getInstance();
 
     size_t *iList = boundary->get_innerList_level_joined();
@@ -529,16 +476,9 @@
 // ================================ Set up boundary =============================
 // *****************************************************************************
 /// \brief  initializes boundary cells
-<<<<<<< HEAD
-/// \param  sync    synchronization boolean (true=sync (default), false=async)
-// *****************************************************************************
-void ISolver::SetUpBoundary(bool sync) {
-=======
 /// \param  sync  synchronization boolean (true=sync (default), false=async)
 // ***************************************************************************************
 void ISolver::set_up_boundary(bool sync) {
-
->>>>>>> 9395ed34
     auto boundary = BoundaryController::getInstance();
     // TODO necessary?
     boundary->applyBoundary(u0->data, u0->GetType(), sync);
@@ -567,20 +507,6 @@
 // ============================== Couple velocity ==========================
 // *****************************************************************************
 /// \brief  couples vector (sets tmp and zero-th variables to current numerical solution)
-<<<<<<< HEAD
-/// \param  a       current field in x- direction (const)
-/// \param  a0      zero-th field in x- direction
-/// \param  a_tmp   temporal field in x- direction
-/// \param  b       current field in y- direction (const)
-/// \param  b0      zero-th field in y- direction
-/// \param  b_tmp   temporal field in y- direction
-/// \param  c       current field in z- direction (const)
-/// \param  c0      zero-th field in z- direction
-/// \param  c_tmp   temporal field in z- direction
-/// \param  sync    synchronization boolean (true=sync (default), false=async)
-// *****************************************************************************
-void ISolver::CoupleVector(const Field *a, Field *a0, Field *a_tmp, const Field *b, Field *b0, Field *b_tmp, const Field *c, Field *c0, Field *c_tmp, bool sync) {
-=======
 /// \param  a   current field in x- direction (const)
 /// \param  a0    zero-th field in x- direction
 /// \param  a_tmp temporal field in x- direction
@@ -593,8 +519,6 @@
 /// \param  sync  synchronization boolean (true=sync (default), false=async)
 // ***************************************************************************************
 void ISolver::couple_vector(const Field *a, Field *a0, Field *a_tmp, const Field *b, Field *b0, Field *b_tmp, const Field *c, Field *c0, Field *c_tmp, bool sync) {
-
->>>>>>> 9395ed34
     // local variables and parameters for GPU
     auto d_a = a->data;
     auto d_a0 = a0->data;
@@ -666,22 +590,12 @@
 // ================================== Couple scalar =============================
 // *****************************************************************************
 /// \brief  couples vector (sets tmp and zero-th variables to current numerical solution)
-<<<<<<< HEAD
-/// \param  a       current field in x- direction (const)
-/// \param  a0      zero-th field in x- direction
-/// \param  a_tmp   temporal field in x- direction
-/// \param  sync    synchronization boolean (true=sync (default), false=async)
-// *****************************************************************************
-void ISolver::CoupleScalar(const Field *a, Field *a0, Field *a_tmp, bool sync) {
-=======
 /// \param  a   current field in x- direction (const)
 /// \param  a0    zero-th field in x- direction
 /// \param  a_tmp temporal field in x- direction
 /// \param  sync  synchronization boolean (true=sync (default), false=async)
 // ***************************************************************************************
 void ISolver::couple_scalar(const Field *a, Field *a0, Field *a_tmp, bool sync) {
-
->>>>>>> 9395ed34
     // local variables and parameters for GPU
     auto d_a = a->data;
     auto d_a0 = a0->data;
@@ -733,16 +647,9 @@
 // ================================== Update data =============================
 // *****************************************************************************
 /// \brief  Updates variables for the next iteration step or time dependent parameters such as temperature source function
-<<<<<<< HEAD
-/// \param  sync    synchronization boolean (true=sync (default), false=async)
-// *****************************************************************************
-void ISolver::UpdateData(bool sync) {
-=======
 /// \param  sync  synchronization boolean (true=sync (default), false=async)
 // ***************************************************************************************
 void ISolver::update_data(bool sync) {
-
->>>>>>> 9395ed34
     // local variables and parameters for GPU
     auto bsize = Domain::getInstance()->get_size();
 
@@ -838,16 +745,10 @@
 //======================================= Update data ==================================
 // ***************************************************************************************
 /// \brief  Updates time dependent parameters such as momentum/temperature/concentration source functions
-<<<<<<< HEAD
-/// \param  t       time
-/// \param  sync    synchronization boolean (true=sync (default), false=async)
-=======
 /// \param  t   time
 /// \param  sync  synchronization boolean (true=sync (default), false=async)
->>>>>>> 9395ed34
 // ***************************************************************************************
 void ISolver::update_sources(real t, bool sync) {
-
     auto params = Parameters::getInstance();
 
 // Momentum source
@@ -967,13 +868,8 @@
 // ================================== Update data =============================
 // *****************************************************************************
 /// \brief  Updates time dependent parameters temperature source functions
-<<<<<<< HEAD
-// *****************************************************************************
-void ISolver::TemperatureSource() {
-=======
 // ***************************************************************************************
 void ISolver::temperature_source() {
->>>>>>> 9395ed34
 // Temperature source
     if (Parameters::getInstance()->get("solver/temperature/source/temp_fct") == FunctionNames::BuoyancyST_MMS) {
         Functions::BuoyancyST_MMS(S_T, 0.);
@@ -983,13 +879,8 @@
 // ================================== Update data =============================
 // *****************************************************************************
 /// \brief  Updates time dependent parameters force source functions
-<<<<<<< HEAD
-// *****************************************************************************
-void ISolver::ForceSource() {
-=======
 // ***************************************************************************************
 void ISolver::force_source() {
->>>>>>> 9395ed34
     auto params = Parameters::getInstance();
     // Force
     if (params->get("solver/source/force_fct") == SourceMethods::Buoyancy) {
@@ -1011,13 +902,8 @@
 //================================== Update data =============================
 // *****************************************************************************
 /// \brief  Updates time dependent parameters momentum source functions
-<<<<<<< HEAD
-// *****************************************************************************
-void ISolver::MomentumSource() {
-=======
 // ***************************************************************************************
 void ISolver::momentum_source() {
->>>>>>> 9395ed34
     //Momentum source
     auto params = Parameters::getInstance();
     std::string dir_vel = params->get("solver/source/dir");
