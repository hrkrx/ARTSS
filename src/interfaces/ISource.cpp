--- conflicted
+++ resolved
@@ -72,171 +72,6 @@
     }// end data region
 }
 
-<<<<<<< HEAD
-//===================================== Energy Source ====================================
-// ***************************************************************************************
-/// \brief  Manufactured (MMS) energy source in energy equation
-/// \param  out   energy source
-/// \param  t   time
-/// \param  sync  synchronization boolean (true=sync (default), false=async)
-// ***************************************************************************************
-void ISource::buoyancy_ST_MMS(Field *out, real t, bool sync) {
-    auto domain = Domain::getInstance();
-    // local variables and parameters for GPU
-    auto d_out = out->data;
-    auto bsize = domain->get_size(out->GetLevel());
-
-    size_t Nx = domain->get_Nx(out->GetLevel());
-    size_t Ny = domain->get_Ny(out->GetLevel());
-
-    real X1 = domain->get_X1();
-    real Y1 = domain->get_Y1();
-
-    real dx = domain->get_dx(out->GetLevel());
-    real dy = domain->get_dy(out->GetLevel());
-
-    auto params = Parameters::getInstance();
-
-    real nu = params->get_real("physical_parameters/nu");
-    real beta = params->get_real("physical_parameters/beta");
-    real kappa = params->get_real("physical_parameters/kappa");
-    real g = params->get_real("physical_parameters/g");
-    real rhoa = params->get_real("initial_conditions/rhoa");
-    real rbeta = 1. / beta;
-    real rg = 1. / g;
-    real c_nu = 2 * nu * M_PI * M_PI - 1;
-    real c_kappa = 2 * kappa * M_PI * M_PI - 1;
-
-    auto boundary = BoundaryController::getInstance();
-
-    size_t *d_iList = boundary->get_innerList_level_joined();
-    size_t *d_bList = boundary->get_boundaryList_level_joined();
-
-    auto bsize_i = boundary->getSize_innerList();
-    auto bsize_b = boundary->getSize_boundaryList();
-
-    size_t i, j, k;
-
-    // inner cells
-#pragma acc data present(d_iList[:bsize_i], d_bList[:bsize_b], d_out[:bsize])
-    {
-#pragma acc kernels async
-#pragma acc loop independent
-        for (size_t l = 0; l < bsize_i; ++l) {
-            const size_t idx = d_iList[l];
-            k = idx / (Nx * Ny);
-            j = (idx - k * Nx * Ny) / Nx;
-            i = idx - k * Nx * Ny - j * Nx;
-            d_out[idx] = rhoa * rbeta * rg * 2 * c_nu * c_kappa * exp(-t) * std::sin(M_PI * (xi(i, X1, dx) + yj(j, Y1, dy)));
-        }
-
-        // boundary cells
-#pragma acc kernels async
-#pragma acc loop independent
-        for (size_t l = 0; l < bsize_b; ++l) {
-            const size_t idx = d_bList[l];
-            k = idx / (Nx * Ny);
-            j = (idx - k * Nx * Ny) / Nx;
-            i = idx - k * Nx * Ny - j * Nx;
-            d_out[idx] = rhoa * rbeta * rg * 2 * c_nu * c_kappa * exp(-t) * std::sin(M_PI * (xi(i, X1, dx) + yj(j, Y1, dy)));
-        }
-        if (sync) {
-#pragma acc wait
-        }
-    }// end data region
-}
-
-// ***************************************************************************************
-/// \brief  Volumetric Gaussian temperature source in energy equation
-/// \param  out   energy source
-/// \param  HRR   total heat release rate
-/// \param  cp    heat capacity
-/// \param  x0    center of Gaussian (x-direction)
-/// \param  y0    center of Gaussian (y-direction)
-/// \param  z0    center of Gaussian (z-direction)
-/// \param  sigma Radius of Gaussian
-/// \param  sync  synchronization boolean (true=sync (default), false=async)
-// ***************************************************************************************
-void ISource::gauss(Field *out, real HRR, real cp, real x0, real y0, real z0, real sigma_x, real sigma_y, real sigma_z, bool sync) {
-
-    auto domain = Domain::getInstance();
-    // local variables and parameters for GPU
-    auto d_out = out->data;
-    auto bsize = domain->get_size(out->GetLevel());
-
-    size_t Nx = domain->get_Nx(out->GetLevel());
-    size_t Ny = domain->get_Ny(out->GetLevel());
-
-    real X1 = domain->get_X1();
-    real Y1 = domain->get_Y1();
-    real Z1 = domain->get_Z1();
-
-    real dx = domain->get_dx(out->GetLevel());
-    real dy = domain->get_dy(out->GetLevel());
-    real dz = domain->get_dz(out->GetLevel());
-
-    //get parameters for Gaussian
-    real sigma_x_2 = 2 * sigma_x * sigma_x;
-    real r_sigma_x_2 = 1. / sigma_x_2;
-    real sigma_y_2 = 2 * sigma_y * sigma_y;
-    real r_sigma_y_2 = 1. / sigma_y_2;
-    real sigma_z_2 = 2 * sigma_z * sigma_z;
-    real r_sigma_z_2 = 1. / sigma_z_2;
-
-    //set Gaussian to cells
-    auto boundary = BoundaryController::getInstance();
-    size_t *d_iList = boundary->get_innerList_level_joined();
-
-    auto bsize_i = boundary->getSize_innerList();
-
-    size_t i, j, k;
-    real V = 0.;
-    real HRRrV;
-
-    // inner cells
-#pragma acc data present(d_iList[:bsize_i], d_out[:bsize])
-    {
-#pragma acc kernels async
-#pragma acc loop independent
-        for (size_t l = 0; l < bsize_i; ++l) {
-            const size_t idx = d_iList[l];
-            k = getCoordinateK(idx, Nx, Ny);
-            j = getCoordinateJ(idx, Nx, Ny, k);
-            i = getCoordinateI(idx, Nx, Ny, j, k);
-
-            real expr = std::exp(-(((xi(i, X1, dx) - x0) * (xi(i, X1, dx) - x0)) / sigma_x_2
-                                    + ((yj(j, Y1, dy) - y0) * (yj(j, Y1, dy) - y0)) / sigma_y_2
-                                    + ((zk(k, Z1, dz) - z0) * (zk(k, Z1, dz) - z0)) / sigma_z_2));
-            V += expr * dx * dy * dz;
-        }
-
-#pragma acc wait
-
-        HRRrV = HRR / V;        //in case of concentration Ys*HRR
-        real rcp = 1. / cp;    // to get [K/s] for energy equation (d_t T), rho:=1, otherwise *1/rho; in case of concentration 1/Hc to get kg/m^3s
-
-#pragma acc kernels async
-#pragma acc loop independent
-        for (size_t l = 0; l < bsize_i; ++l) {
-            const size_t idx = d_iList[l];
-            k = getCoordinateK(idx, Nx, Ny);
-            j = getCoordinateJ(idx, Nx, Ny, k);
-            i = getCoordinateI(idx, Nx, Ny, j, k);
-
-            real expr = std::exp(-(((xi(i, X1, dx) - x0) * (xi(i, X1, dx) - x0)) / sigma_x_2
-                                    + ((yj(j, Y1, dy) - y0) * (yj(j, Y1, dy) - y0)) / sigma_y_2
-                                    + ((zk(k, Z1, dz) - z0) * (zk(k, Z1, dz) - z0)) / sigma_z_2));
-            d_out[idx] = HRRrV * rcp * expr;
-        }
-
-        if (sync) {
-#pragma acc wait
-        }
-    } //end data region
-}
-
-=======
->>>>>>> 0e753911
 //======================================== Dissipation ====================================
 // ***************************************************************************************
 /// \brief  Adding dissipation (e.g. via friction) into the equation
@@ -284,15 +119,15 @@
 #pragma acc loop independent
         for (size_t j = 0; j < bsize_i; ++j) {
             const size_t i = d_iList[j];
-            real out_h = nu * (2 * (0.5 * rdx * (d_inu[i + 1] - d_inu[i - 1])) * (0.5 * rdx * (d_inu[i + 1] - d_inu[i - 1]))
-                               + 2 * (0.5 * rdy * (d_inv[i + Nx] - d_inv[i - Nx])) * (0.5 * rdy * (d_inv[i + Nx] - d_inv[i - Nx]))
-                               + 2 * (0.5 * rdz * (d_inw[i + Nx * Ny] - d_inw[i - Nx * Ny])) * (0.5 * rdz * (d_inw[i + Nx * Ny] - d_inw[i - Nx * Ny]))
-                               + ((0.5 * rdx * (d_inv[i + 1] - d_inv[i - 1])) + (0.5 * rdy * (d_inu[i + Nx] - d_inu[i - Nx])))
-                                 * ((0.5 * rdx * (d_inv[i + 1] - d_inv[i - 1])) + (0.5 * rdy * (d_inu[i + Nx] - d_inu[i - Nx])))
-                               + ((0.5 * rdy * (d_inw[i + Nx] - d_inw[i - Nx])) + (0.5 * rdz * (d_inv[i + Nx * Ny] - d_inv[i - Nx * Ny])))
-                                 * ((0.5 * rdy * (d_inw[i + Nx] - d_inw[i - Nx])) + (0.5 * rdz * (d_inv[i + Nx * Ny] - d_inv[i - Nx * Ny])))
-                               + ((0.5 * rdz * (d_inu[i + Nx * Ny] - d_inu[i - Nx * Ny])) + (0.5 * rdx * (d_inw[i + 1] - d_inw[i - 1])))
-                                 * ((0.5 * rdz * (d_inu[i + Nx * Ny] - d_inu[i - Nx * Ny])) + (0.5 * rdx * (d_inw[i + 1] - d_inw[i - 1]))));
+            real out_h = nu * (2 * (0.5 * rdx * (d_inu[i + 1      ] - d_inu[i - 1      ])) * (0.5 * rdx * (d_inu[i + 1      ] - d_inu[i - 1 ]))
+                             + 2 * (0.5 * rdy * (d_inv[i + Nx     ] - d_inv[i - Nx     ])) * (0.5 * rdy * (d_inv[i + Nx     ] - d_inv[i - Nx]))
+                             + 2 * (0.5 * rdz * (d_inw[i + Nx * Ny] - d_inw[i - Nx * Ny])) * (0.5 * rdz * (d_inw[i + Nx * Ny] - d_inw[i - Nx * Ny]))
+                                + ((0.5 * rdx * (d_inv[i + 1      ] - d_inv[i - 1      ])) + (0.5 * rdy * (d_inu[i + Nx     ] - d_inu[i - Nx])))
+                                * ((0.5 * rdx * (d_inv[i + 1      ] - d_inv[i - 1      ])) + (0.5 * rdy * (d_inu[i + Nx     ] - d_inu[i - Nx])))
+                                + ((0.5 * rdy * (d_inw[i + Nx     ] - d_inw[i - Nx     ])) + (0.5 * rdz * (d_inv[i + Nx * Ny] - d_inv[i - Nx * Ny])))
+                                * ((0.5 * rdy * (d_inw[i + Nx     ] - d_inw[i - Nx     ])) + (0.5 * rdz * (d_inv[i + Nx * Ny] - d_inv[i - Nx * Ny])))
+                                + ((0.5 * rdz * (d_inu[i + Nx * Ny] - d_inu[i - Nx * Ny])) + (0.5 * rdx * (d_inw[i + 1      ] - d_inw[i - 1])))
+                                * ((0.5 * rdz * (d_inu[i + Nx * Ny] - d_inu[i - Nx * Ny])) + (0.5 * rdx * (d_inw[i + 1      ] - d_inw[i - 1]))));
             d_out[i] += dt * out_h;
         }
 
