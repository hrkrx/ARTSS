--- conflicted
+++ resolved
@@ -7,11 +7,8 @@
 #include <cmath>
 #include <ctime>
 #include <iostream>
-<<<<<<< HEAD
 #include <spdlog/spdlog.h>
-=======
 #include <random>
->>>>>>> 9395ed34
 
 #include "Functions.h"
 #include "utility/Parameters.h"
@@ -1143,30 +1140,6 @@
         size_t *oList = boundary->get_obstacleList();
         size_t size_oList = boundary->getSize_obstacleList();
 
-<<<<<<< HEAD
-        std::srand((unsigned) time(nullptr));
-
-        //inner cells
-        for (size_t i = 0; i < size_iList; i++) {
-            size_t idx = iList[i];
-            //generate secret number between 0 and range:
-            real randnr = static_cast<real>(std::rand() % range);
-            out->data[idx] = Va * (1 + A * randnr);
-        }
-        //boundary cells
-        for (size_t i = 0; i < size_bList; i++) {
-            size_t idx = bList[i];
-            //generate secret number between 0 and range:
-            real randnr = static_cast<real>(std::rand() % range);
-            out->data[idx] = Va * (1 + A * randnr);
-        }
-        //obstacle cells
-        for (size_t i = 0; i < size_oList; i++) {
-            size_t idx = oList[i];
-            //generate secret number between 0 and range:
-            real randnr = static_cast<real>(std::rand() % range);
-            out->data[idx] = Va * (1 + A * randnr);
-=======
         std::mt19937 mt;
         double steps = range/step_size;
         if (seed > 0) {
@@ -1174,57 +1147,38 @@
         } else {
           std::random_device rd;
           mt = std::mt19937(rd());
->>>>>>> 9395ed34
         }
         std::uniform_int_distribution<int> dist(-steps, steps);
 
         // inner cells
         for (size_t i = 0; i < size_iList; i++) {
             size_t idx = iList[i];
-<<<<<<< HEAD
-            //generate secret number between 0 and range:
-            real randnr = static_cast<real>(std::rand() % range);
-            out->data[idx] = Va->data[idx] * (1 + A * randnr);
-=======
             // generate secret number between -range and range:
             if (is_absolute) {
                 out->data[idx] += (dist(mt)*step_size);
             } else {
                 out->data[idx] *= (1 + dist(mt)*step_size);
             }
->>>>>>> 9395ed34
-        }
-        // boundary cells
-        for (size_t i = 0; i < size_bList; i++) {
-            size_t idx = bList[i];
-<<<<<<< HEAD
-            //generate secret number between 0 and range:
-            real randnr = static_cast<real>(std::rand() % range);
-            out->data[idx] = Va->data[idx] * (1 + A * randnr);
-=======
+        }
+        // boundary cells
+        for (size_t i = 0; i < size_bList; i++) {
+            size_t idx = bList[i];
             // generate secret number between -range and range:
             if (is_absolute) {
                 out->data[idx] += (dist(mt)*step_size);
             } else {
                 out->data[idx] *= (1 + dist(mt)*step_size);
             }
->>>>>>> 9395ed34
         }
         // obstacles
         for (size_t i = 0; i < size_oList; i++) {
             size_t idx = oList[i];
-<<<<<<< HEAD
-            //generate secret number between 0 and range:
-            real randnr = static_cast<real>(std::rand() % range);
-            out->data[idx] = Va->data[idx] * (1 + A * randnr);
-=======
             // generate secret number between -range and range:
             if (is_absolute) {
                 out->data[idx] += (dist(mt)*step_size);
             } else {
                 out->data[idx] *= (1 + dist(mt)*step_size);
             }
->>>>>>> 9395ed34
         }
     }
 
