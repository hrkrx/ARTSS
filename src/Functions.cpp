/// \file       Functions.cpp
/// \brief      Functions for Initialization
/// \date       Jun 13, 2016
/// \author     Severt
/// \copyright  <2015-2020> Forschungszentrum Juelich GmbH. All rights reserved.

#include <cmath>
#include <ctime>
#include <random>

#include "Functions.h"
#include "utility/Parameters.h"
#include "Domain.h"
#include "utility/Utility.h"
#include "boundary/BoundaryController.h"

const std::string FunctionNames::Beltrami = "Beltrami";
const std::string FunctionNames::BuoyancyMMS = "BuoyancyMMS";
const std::string FunctionNames::BuoyancyST_MMS = "BuoyancyST_MMS";
const std::string FunctionNames::Drift = "Drift";
const std::string FunctionNames::ExpSinusProd = "ExpSinusProd";
const std::string FunctionNames::ExpSinusSum = "ExpSinusSum";
const std::string FunctionNames::GaussBubble = "GaussBubble";
const std::string FunctionNames::Hat = "Hat";
const std::string FunctionNames::McDermott = "McDermott";
const std::string FunctionNames::RandomC = "RandomC";
const std::string FunctionNames::SinSinSin = "SinSinSin";
const std::string FunctionNames::Uniform = "Uniform";
const std::string FunctionNames::Vortex = "Vortex";
const std::string FunctionNames::VortexY = "VortexY";
const std::string FunctionNames::Zero = "Zero";

namespace Functions {

// ================================ NS Test - Beltrami IC =================================
// ***************************************************************************************
/// \brief  Initial set up for NS Test - Beltrami
/// \param  outx  x-velocity
/// \param  outy  y-velocity
/// \param  outz  z-velocity
/// \param  outp  pressure
/// \param  t time
// ***************************************************************************************
    void Beltrami(Field *outx, Field *outy, Field *outz, Field *outp, real t) {

        auto domain = Domain::getInstance();
        size_t Nx = domain->get_Nx(outx->get_level());
        size_t Ny = domain->get_Ny(outx->get_level());

        real X1 = domain->get_X1();
        real Y1 = domain->get_Y1();
        real Z1 = domain->get_Z1();

        real dx = domain->get_dx(outx->get_level());
        real dy = domain->get_dy(outx->get_level());
        real dz = domain->get_dz(outx->get_level());

        auto params = Parameters::getInstance();

        real a = params->get_real("initial_conditions/a"); //0.25 * M_PI;
        real d = params->get_real("initial_conditions/d"); //0.5 * M_PI;
        real nu = params->get_real("physical_parameters/nu"); //1;

        auto boundary = BoundaryController::getInstance();
        size_t *iList = boundary->get_innerList_level_joined();
        size_t size_iList = boundary->getSize_innerList();
        size_t *bList = boundary->get_boundaryList_level_joined();
        size_t size_bList = boundary->getSize_boundaryList();
        std::vector<size_t> coords;
        size_t coords_i, coords_j, coords_k;

        // inner cells
        for (size_t i = 0; i < size_iList; i++) {
            size_t idx = iList[i];
            coords = Utility::coordinateFromLinearIndex(idx, Nx, Ny);
            coords_i = coords[0];
            coords_j = coords[1];
            coords_k = coords[2];
            outx->data[idx] = -a * (exp(a * xi(coords_i, X1, dx)) * sin(a * yj(coords_j, Y1, dy) + dz) +
                                    exp(a * zk(coords_k, Z1, dz)) * cos(a * xi(coords_i, X1, dx) + dy)) * exp(-nu * d * d * t);
            outy->data[idx] = -a * (exp(a * yj(coords_j, Y1, dy)) * sin(a * zk(coords_k, Z1, dz) + dx) +
                                    exp(a * xi(coords_i, X1, dx)) * cos(a * yj(coords_j, Y1, dy) + dz)) * exp(-nu * d * d * t);
            outz->data[idx] = -a * (exp(a * zk(coords_k, Z1, dz)) * sin(a * xi(coords_i, X1, dx) + dy) +
                                    exp(a * yj(coords_j, Y1, dy)) * cos(a * zk(coords_k, Z1, dz) + dx)) * exp(-nu * d * d * t);
            outp->data[idx] =
                    -0.5 * a * a * (exp(2 * a * xi(coords_i, X1, dx)) + exp(2 * a * yj(coords_j, Y1, dy)) + exp(2 * a * zk(coords_k, Z1, dz)) \
 + 2 * sin(a * xi(coords_i, X1, dx) + dy) * cos(a * zk(coords_k, Z1, dz) + dx) * exp(a * (yj(coords_j, Y1, dy) + zk(coords_k, Z1, dz))) \
 + 2 * sin(a * yj(coords_j, Y1, dy) + dz) * cos(a * xi(coords_i, X1, dx) + dy) * exp(a * (zk(coords_k, Z1, dz) + xi(coords_i, X1, dx))) \
 + 2 * sin(a * zk(coords_k, Z1, dz) + dx) * cos(a * yj(coords_j, Y1, dy) + dz) * exp(a * (xi(coords_i, X1, dx) + yj(coords_j, Y1, dy))));
        }

        // boundary cells
        for (size_t i = 0; i < size_bList; i++) {
            size_t idx = bList[i];
            coords = Utility::coordinateFromLinearIndex(idx, Nx, Ny);
            coords_i = coords[0];
            coords_j = coords[1];
            coords_k = coords[2];
            outx->data[idx] = -a * (exp(a * xi(coords_i, X1, dx)) * sin(a * yj(coords_j, Y1, dy) + dz) +
                                    exp(a * zk(coords_k, Z1, dz)) * cos(a * xi(coords_i, X1, dx) + dy)) * exp(-nu * d * d * t);
            outy->data[idx] = -a * (exp(a * yj(coords_j, Y1, dy)) * sin(a * zk(coords_k, Z1, dz) + dx) +
                                    exp(a * xi(coords_i, X1, dx)) * cos(a * yj(coords_j, Y1, dy) + dz)) * exp(-nu * d * d * t);
            outz->data[idx] = -a * (exp(a * zk(coords_k, Z1, dz)) * sin(a * xi(coords_i, X1, dx) + dy) +
                                    exp(a * yj(coords_j, Y1, dy)) * cos(a * zk(coords_k, Z1, dz) + dx)) * exp(-nu * d * d * t);
            outp->data[idx] =
                    -0.5 * a * a * (exp(2 * a * xi(coords_i, X1, dx)) + exp(2 * a * yj(coords_j, Y1, dy)) + exp(2 * a * zk(coords_k, Z1, dz)) \
 + 2 * sin(a * xi(coords_i, X1, dx) + dy) * cos(a * zk(coords_k, Z1, dz) + dx) * exp(a * (yj(coords_j, Y1, dy) + zk(coords_k, Z1, dz))) \
 + 2 * sin(a * yj(coords_j, Y1, dy) + dz) * cos(a * xi(coords_i, X1, dx) + dy) * exp(a * (zk(coords_k, Z1, dz) + xi(coords_i, X1, dx))) \
 + 2 * sin(a * zk(coords_k, Z1, dz) + dx) * cos(a * yj(coords_j, Y1, dy) + dz) * exp(a * (xi(coords_i, X1, dx) + yj(coords_j, Y1, dy))));
        }

    }

// ================================ NS Test - Beltrami IC for p ==========================
// ***************************************************************************************
/// \brief  Initial pressure set up for NS Test - Beltrami
/// \param  outx  pressure
// ***************************************************************************************
    void BeltramiBC_p(Field *outx) {

        auto domain = Domain::getInstance();
        size_t Nx = domain->get_Nx(outx->get_level());
        size_t Ny = domain->get_Ny(outx->get_level());

        real X1 = domain->get_X1();
        real Y1 = domain->get_Y1();
        real Z1 = domain->get_Z1();

        real dx = domain->get_dx(outx->get_level());
        real dy = domain->get_dy(outx->get_level());
        real dz = domain->get_dz(outx->get_level());

        auto params = Parameters::getInstance();

        real a = params->get_real("initial_conditions/a"); //0.25 * M_PI;

        auto boundary = BoundaryController::getInstance();
        size_t *iList = boundary->get_innerList_level_joined();
        size_t size_iList = boundary->getSize_innerList();
        size_t *bList = boundary->get_boundaryList_level_joined();
        size_t size_bList = boundary->getSize_boundaryList();
        std::vector<size_t> coords;
        size_t coords_i, coords_j, coords_k;

        // inner cells
        for (size_t i = 0; i < size_iList; i++) {
            size_t idx = iList[i];
            coords = Utility::coordinateFromLinearIndex(idx, Nx, Ny);
            coords_i = coords[0];
            coords_j = coords[1];
            coords_k = coords[2];
            outx->data[idx] =
                    -0.5 * a * a * (exp(2 * a * xi(coords_i, X1, dx)) + exp(2 * a * yj(coords_j, Y1, dy)) + exp(2 * a * zk(coords_k, Z1, dz)) \
 + 2 * sin(a * xi(coords_i, X1, dx) + dy) * cos(a * zk(coords_k, Z1, dz) + dx) * exp(a * (yj(coords_j, Y1, dy) + zk(coords_k, Z1, dz))) \
 + 2 * sin(a * yj(coords_j, Y1, dy) + dz) * cos(a * xi(coords_i, X1, dx) + dy) * exp(a * (zk(coords_k, Z1, dz) + xi(coords_i, X1, dx))) \
 + 2 * sin(a * zk(coords_k, Z1, dz) + dx) * cos(a * yj(coords_j, Y1, dy) + dz) * exp(a * (xi(coords_i, X1, dx) + yj(coords_j, Y1, dy))));
        }
        // boundary cells
        for (size_t i = 0; i < size_bList; i++) {
            size_t idx = bList[i];
            coords = Utility::coordinateFromLinearIndex(idx, Nx, Ny);
            coords_i = coords[0];
            coords_j = coords[1];
            coords_k = coords[2];
            outx->data[idx] =
                    -0.5 * a * a * (exp(2 * a * xi(coords_i, X1, dx)) + exp(2 * a * yj(coords_j, Y1, dy)) + exp(2 * a * zk(coords_k, Z1, dz)) \
 + 2 * sin(a * xi(coords_i, X1, dx) + dy) * cos(a * zk(coords_k, Z1, dz) + dx) * exp(a * (yj(coords_j, Y1, dy) + zk(coords_k, Z1, dz))) \
 + 2 * sin(a * yj(coords_j, Y1, dy) + dz) * cos(a * xi(coords_i, X1, dx) + dy) * exp(a * (zk(coords_k, Z1, dz) + xi(coords_i, X1, dx))) \
 + 2 * sin(a * zk(coords_k, Z1, dz) + dx) * cos(a * yj(coords_j, Y1, dy) + dz) * exp(a * (xi(coords_i, X1, dx) + yj(coords_j, Y1, dy))));
        }
    }

// ================================ NS Test - Beltrami IC for u ==========================
// ***************************************************************************************
/// \brief  Initial x-velocity set up for NS Test - Beltrami
/// \param  outx  x-velocity
/// \param  t time
// ***************************************************************************************
    void BeltramiBC_u(Field *outx, real t) {

        auto domain = Domain::getInstance();
        size_t Nx = domain->get_Nx(outx->get_level());
        size_t Ny = domain->get_Ny(outx->get_level());

        real X1 = domain->get_X1();
        real Y1 = domain->get_Y1();
        real Z1 = domain->get_Z1();

        real dx = domain->get_dx(outx->get_level());
        real dy = domain->get_dy(outx->get_level());
        real dz = domain->get_dz(outx->get_level());

        auto params = Parameters::getInstance();

        real a = params->get_real("initial_conditions/a"); //0.25 * M_PI;
        real d = params->get_real("initial_conditions/d"); //0.5 * M_PI;
        real nu = params->get_real("physical_parameters/nu"); //1.;

        auto boundary = BoundaryController::getInstance();
        size_t *iList = boundary->get_innerList_level_joined();
        size_t size_iList = boundary->getSize_innerList();
        size_t *bList = boundary->get_boundaryList_level_joined();
        size_t size_bList = boundary->getSize_boundaryList();
        std::vector<size_t> coords;
        size_t coords_i, coords_j, coords_k;

        // inner cells
        for (size_t i = 0; i < size_iList; i++) {
            size_t idx = iList[i];
            coords = Utility::coordinateFromLinearIndex(idx, Nx, Ny);
            coords_i = coords[0];
            coords_j = coords[1];
            coords_k = coords[2];
            outx->data[idx] = -a * (exp(a * xi(coords_i, X1, dx)) * sin(a * yj(coords_j, Y1, dy) + dz) +
                                    exp(a * zk(coords_k, Z1, dz)) * cos(a * xi(coords_i, X1, dx) + dy)) * exp(-nu * d * d * t);
        }
        // boundary cells
        for (size_t i = 0; i < size_bList; i++) {
            size_t idx = bList[i];
            coords = Utility::coordinateFromLinearIndex(idx, Nx, Ny);
            coords_i = coords[0];
            coords_j = coords[1];
            coords_k = coords[2];
            outx->data[idx] = -a * (exp(a * xi(coords_i, X1, dx)) * sin(a * yj(coords_j, Y1, dy) + dz) +
                                    exp(a * zk(coords_k, Z1, dz)) * cos(a * xi(coords_i, X1, dx) + dy)) * exp(-nu * d * d * t);
        }
    }

// ================================ NS Test - Beltrami IC for v ==========================
// ***************************************************************************************
/// \brief  Initial y-velocity set up for NS Test - Beltrami
/// \param  outy  y-velocity
/// \param  t time
// ***************************************************************************************
    void BeltramiBC_v(Field *outx, real t) {

        auto domain = Domain::getInstance();
        size_t Nx = domain->get_Nx(outx->get_level());
        size_t Ny = domain->get_Ny(outx->get_level());

        real X1 = domain->get_X1();
        real Y1 = domain->get_Y1();
        real Z1 = domain->get_Z1();

        real dx = domain->get_dx(outx->get_level());
        real dy = domain->get_dy(outx->get_level());
        real dz = domain->get_dz(outx->get_level());

        auto params = Parameters::getInstance();

        real a = params->get_real("initial_conditions/a");//0.25 * M_PI;
        real d = params->get_real("initial_conditions/d");//0.5 * M_PI;
        real nu = params->get_real("physical_parameters/nu"); //1.;

        auto boundary = BoundaryController::getInstance();
        size_t *iList = boundary->get_innerList_level_joined();
        size_t size_iList = boundary->getSize_innerList();
        size_t *bList = boundary->get_boundaryList_level_joined();
        size_t size_bList = boundary->getSize_boundaryList();
        std::vector<size_t> coords;
        size_t coords_i, coords_j, coords_k;

        // inner cells
        for (size_t i = 0; i < size_iList; i++) {
            size_t idx = iList[i];
            coords = Utility::coordinateFromLinearIndex(idx, Nx, Ny);
            coords_i = coords[0];
            coords_j = coords[1];
            coords_k = coords[2];
            outx->data[idx] = -a * (exp(a * yj(coords_j, Y1, dy)) * sin(a * zk(coords_k, Z1, dz) + dx) +
                                    exp(a * xi(coords_i, X1, dx)) * cos(a * yj(coords_j, Y1, dy) + dz)) * exp(-nu * d * d * t);
        }
        // boundary cells
        for (size_t i = 0; i < size_bList; i++) {
            size_t idx = bList[i];
            coords = Utility::coordinateFromLinearIndex(idx, Nx, Ny);
            coords_i = coords[0];
            coords_j = coords[1];
            coords_k = coords[2];
            outx->data[idx] = -a * (exp(a * yj(coords_j, Y1, dy)) * sin(a * zk(coords_k, Z1, dz) + dx) +
                                    exp(a * xi(coords_i, X1, dx)) * cos(a * yj(coords_j, Y1, dy) + dz)) * exp(-nu * d * d * t);
        }
    }

// ================================ NS Test - Beltrami IC for w ==========================
// ***************************************************************************************
/// \brief  Initial z-velocity set up for NS Test - Beltrami
/// \param  outz  z-velocity
/// \param  t time
// ***************************************************************************************
    void BeltramiBC_w(Field *outx, real t) {

        auto domain = Domain::getInstance();
        size_t Nx = domain->get_Nx(outx->get_level());
        size_t Ny = domain->get_Ny(outx->get_level());

        real X1 = domain->get_X1();
        real Y1 = domain->get_Y1();
        real Z1 = domain->get_Z1();

        real dx = domain->get_dx(outx->get_level());
        real dy = domain->get_dy(outx->get_level());
        real dz = domain->get_dz(outx->get_level());

        auto params = Parameters::getInstance();

        real a = params->get_real("initial_conditions/a");//0.25 * M_PI;
        real d = params->get_real("initial_conditions/d");//0.25 * M_PI;
        real nu = params->get_real("physical_parameters/nu");

        auto boundary = BoundaryController::getInstance();
        size_t *iList = boundary->get_innerList_level_joined();
        size_t size_iList = boundary->getSize_innerList();
        size_t *bList = boundary->get_boundaryList_level_joined();
        size_t size_bList = boundary->getSize_boundaryList();
        std::vector<size_t> coords;
        size_t coords_i, coords_j, coords_k;

        // inner cells
        for (size_t i = 0; i < size_iList; i++) {
            size_t idx = iList[i];
            coords = Utility::coordinateFromLinearIndex(idx, Nx, Ny);
            coords_i = coords[0];
            coords_j = coords[1];
            coords_k = coords[2];
            outx->data[idx] = -a * (exp(a * zk(coords_k, Z1, dz)) * sin(a * xi(coords_i, X1, dx) + dy) +
                                    exp(a * yj(coords_j, Y1, dy)) * cos(a * zk(coords_k, Z1, dz) + dx)) * exp(-nu * d * d * t);
        }
        // boundary cells
        for (size_t i = 0; i < size_bList; i++) {
            size_t idx = bList[i];
            coords = Utility::coordinateFromLinearIndex(idx, Nx, Ny);
            coords_i = coords[0];
            coords_j = coords[1];
            coords_k = coords[2];
            outx->data[idx] = -a * (exp(a * zk(coords_k, Z1, dz)) * sin(a * xi(coords_i, X1, dx) + dy) +
                                    exp(a * yj(coords_j, Y1, dy)) * cos(a * zk(coords_k, Z1, dz) + dx)) * exp(-nu * d * d * t);
        }
    }

// ===================================== Buoyancy Force ==================================
// ***************************************************************************************
/// \brief  Buoyancy Force
/// \param  out   force
/// \param  T   Temperature
/// \param  Ta    Ambient temperature
// ***************************************************************************************
    void BuoyancyForce(Field *out, Field *T, Field *Ta) {

        auto d_out = out->data;
        auto d_T = T->data;
        auto d_Ta = Ta->data;

        auto params = Parameters::getInstance();

        real beta = params->get_real("physical_parameters/beta");

        real g = params->get_real("physical_parameters/g"); //-9.81;

        auto boundary = BoundaryController::getInstance();
        size_t *iList = boundary->get_innerList_level_joined();
        size_t size_iList = boundary->getSize_innerList();
        size_t *bList = boundary->get_boundaryList_level_joined();
        size_t size_bList = boundary->getSize_boundaryList();

        // inner cells
        for (size_t i = 0; i < size_iList; i++) {
            size_t idx = iList[i];
            d_out[idx] = -beta * (d_T[idx] - d_Ta[idx]) * g;
        }

        // boundary cells
        for (size_t i = 0; i < size_bList; i++) {
            size_t idx = bList[i];
            d_out[idx] = -beta * (d_T[idx] - d_Ta[idx]) * g;
        }
    }

// ================== NSTemp Test - MMS IC for u,v,w,p,T with buoyancy ===================
// ***************************************************************************************
/// \brief  Initial set up for NSTemp Test - MMS with buoyant force
/// \param  outx  x-velocity
/// \param  outy  y-velocity
/// \param  outz  z-velocity
/// \param  outp  pressure
/// \param  outT  temperature
/// \param  t   time
// ***************************************************************************************
    void BuoyancyMMS(Field *outx, Field *outy, Field *outz, Field *outp, Field *outT, real t) {

        auto domain = Domain::getInstance();
        size_t Nx = domain->get_Nx(outx->get_level());
        size_t Ny = domain->get_Ny(outx->get_level());

        real X1 = domain->get_X1();
        real Y1 = domain->get_Y1();

        real dx = domain->get_dx(outx->get_level());
        real dy = domain->get_dy(outx->get_level());

        auto params = Parameters::getInstance();
        real nu = params->get_real("physical_parameters/nu");
        real beta = params->get_real("physical_parameters/beta");
        real g = params->get_real("physical_parameters/g");
        real rhoa = params->get_real("initial_conditions/rhoa");
        real rbeta = 1. / beta;
        real rg = 1. / g;
        real c = 2 * nu * M_PI * M_PI - 1;
        real rpi = 1. / M_PI;

        auto boundary = BoundaryController::getInstance();
        size_t *iList = boundary->get_innerList_level_joined();
        size_t size_iList = boundary->getSize_innerList();
        size_t *bList = boundary->get_boundaryList_level_joined();
        size_t size_bList = boundary->getSize_boundaryList();
        std::vector<size_t> coords;
        size_t coords_i, coords_j;

        // inner cells
        for (size_t i = 0; i < size_iList; i++) {
            size_t idx = iList[i];
            coords = Utility::coordinateFromLinearIndex(idx, Nx, Ny);
            coords_i = coords[0];
            coords_j = coords[1];
            outx->data[idx] = exp(-t) * sin(M_PI * (xi(coords_i, X1, dx) + yj(coords_j, Y1, dy)));
            outy->data[idx] = -exp(-t) * sin(M_PI * (xi(coords_i, X1, dx) + yj(coords_j, Y1, dy)));
            outz->data[idx] = 0.;
            outp->data[idx] = rhoa * rpi * c * exp(-t) * cos(M_PI * (xi(coords_i, X1, dx) + yj(coords_j, Y1, dy)));
            outT->data[idx] = rhoa * rbeta * rg * 2 * c * exp(-t) * sin(M_PI * (xi(coords_i, X1, dx) + yj(coords_j, Y1, dy)));
        }

        // boundary cells
        for (size_t i = 0; i < size_bList; i++) {
            size_t idx = bList[i];
            coords = Utility::coordinateFromLinearIndex(idx, Nx, Ny);
            coords_i = coords[0];
            coords_j = coords[1];
            outx->data[idx] = exp(-t) * sin(M_PI * (xi(coords_i, X1, dx) + yj(coords_j, Y1, dy)));
            outy->data[idx] = -exp(-t) * sin(M_PI * (xi(coords_i, X1, dx) + yj(coords_j, Y1, dy)));
            outz->data[idx] = 0.;
            outp->data[idx] = rhoa * rpi * c * exp(-t) * cos(M_PI * (xi(coords_i, X1, dx) + yj(coords_j, Y1, dy)));
            outT->data[idx] = rhoa * rbeta * rg * 2 * c * exp(-t) * sin(M_PI * (xi(coords_i, X1, dx) + yj(coords_j, Y1, dy)));
        }
    }

// ========== NSTemp Test - MMS source term for temperature equation with buoyancy ========
// ***************************************************************************************
/// \brief  Source term for NSTemp Test - MMS with buoyant force
/// \param  out force
/// \param  t time
// ***************************************************************************************
    void BuoyancyST_MMS(Field *out, real t) {

        auto domain = Domain::getInstance();
        size_t Nx = domain->get_Nx(out->get_level());
        size_t Ny = domain->get_Ny(out->get_level());

        real X1 = domain->get_X1();
        real Y1 = domain->get_Y1();

        real dx = domain->get_dx(out->get_level());
        real dy = domain->get_dy(out->get_level());

        auto params = Parameters::getInstance();
        real nu = params->get_real("physical_parameters/nu");
        real beta = params->get_real("physical_parameters/beta");
        real kappa = params->get_real("physical_parameters/kappa");
        real g = params->get_real("physical_parameters/g");
        real rhoa = params->get_real("initial_conditions/rhoa");
        real rbeta = 1. / beta;
        real rg = 1. / g;
        real c_nu = 2 * nu * M_PI * M_PI - 1;
        real c_kappa = 2 * kappa * M_PI * M_PI - 1;

        auto boundary = BoundaryController::getInstance();
        size_t *iList = boundary->get_innerList_level_joined();
        size_t size_iList = boundary->getSize_innerList();
        size_t *bList = boundary->get_boundaryList_level_joined();
        size_t size_bList = boundary->getSize_boundaryList();

        std::vector<size_t> coords;
        size_t coords_i, coords_j;

        // inner cells
        for (size_t i = 0; i < size_iList; i++) {
            size_t idx = iList[i];
            coords = Utility::coordinateFromLinearIndex(idx, Nx, Ny);
            coords_i = coords[0];
            coords_j = coords[1];
            out->data[idx] =
                    rhoa * rbeta * rg * 2 * c_nu * c_kappa * exp(-t) * sin(M_PI * (xi(coords_i, X1, dx) + yj(coords_j, Y1, dy)));
        }

        // boundary cells
        for (size_t i = 0; i < size_bList; i++) {
            size_t idx = bList[i];
            coords = Utility::coordinateFromLinearIndex(idx, Nx, Ny);
            coords_i = coords[0];
            coords_j = coords[1];
            out->data[idx] =
                    rhoa * rbeta * rg * 2 * c_nu * c_kappa * exp(-t) * sin(M_PI * (xi(coords_i, X1, dx) + yj(coords_j, Y1, dy)));
        }
    }

// ===================================== NS Test - IC for u,v,w,p ========================
// ***************************************************************************************
/// \brief  Initial set up for NS Test - Flow around cube or Channel flow with Drift
/// \param  outx  x-velocity
/// \param  outy  y-velocity
/// \param  outz  z-velocity
/// \param  outp  pressure
// ***************************************************************************************
    void Drift(Field *outx, Field *outy, Field *outz, Field *outp) {

        auto params = Parameters::getInstance();

        real u_lin = params->get_real("initial_conditions/u_lin");
        real v_lin = params->get_real("initial_conditions/v_lin");
        real w_lin = params->get_real("initial_conditions/w_lin");
        real pa = params->get_real("initial_conditions/pa");


        auto boundary = BoundaryController::getInstance();
        size_t *iList = boundary->get_innerList_level_joined();
        size_t size_iList = boundary->getSize_innerList();
        size_t *bList = boundary->get_boundaryList_level_joined();
        size_t size_bList = boundary->getSize_boundaryList();

        // inner cells
        for (size_t i = 0; i < size_iList; i++) {
            size_t idx = iList[i];
            outx->data[idx] = u_lin;
            outy->data[idx] = v_lin;
            outz->data[idx] = w_lin;
            outp->data[idx] = pa;
        }

        // boundary cells
        for (size_t i = 0; i < size_bList; i++) {
            size_t idx = bList[i];
            outx->data[idx] = u_lin;
            outy->data[idx] = v_lin;
            outz->data[idx] = w_lin;
            outp->data[idx] = pa;
        }
    }


// ================================ Diffusion Test - IC for u,v,w ========================
// ***************************************************************************************
/// \brief  Initial set up for Diffusion Test (c*exp*sin*sin*sin)
/// \param  out velocity
/// \param  t   time
// ***************************************************************************************
    void ExpSinusProd(Field *out, real t) {

        auto domain = Domain::getInstance();
        size_t Nx = domain->get_Nx(out->get_level());
        size_t Ny = domain->get_Ny(out->get_level());

        real X1 = domain->get_X1();
        real Y1 = domain->get_Y1();
        real Z1 = domain->get_Z1();

        real dx = domain->get_dx(out->get_level());
        real dy = domain->get_dy(out->get_level());
        real dz = domain->get_dz(out->get_level());

        auto params = Parameters::getInstance();

        real nu = params->get_real("physical_parameters/nu");
        real l = params->get_real("initial_conditions/l");
        real A = 1.0;

        real kpinu = 3 * l * l * M_PI * M_PI * nu;

        auto boundary = BoundaryController::getInstance();
        size_t *iList = boundary->get_innerList_level_joined();
        size_t size_iList = boundary->getSize_innerList();
        size_t *bList = boundary->get_boundaryList_level_joined();
        size_t size_bList = boundary->getSize_boundaryList();
        std::vector<size_t> coords;
        size_t coords_i, coords_j, coords_k;

        //inner cells
        for (size_t i = 0; i < size_iList; i++) {
            size_t idx = iList[i];
            coords = Utility::coordinateFromLinearIndex(idx, Nx, Ny);
            coords_i = coords[0];
            coords_j = coords[1];
            coords_k = coords[2];
            out->data[idx] = A * exp(-kpinu * t) * sin(l * M_PI * xi(coords_i, X1, dx)) * sin(l * M_PI * yj(coords_j, Y1, dy)) *
                             sin(l * M_PI * zk(coords_k, Z1, dz));
        }
        //boundary
        for (size_t i = 0; i < size_bList; i++) {
            size_t idx = bList[i];
            coords = Utility::coordinateFromLinearIndex(idx, Nx, Ny);
            coords_i = coords[0];
            coords_j = coords[1];
            coords_k = coords[2];
            out->data[idx] = A * exp(-kpinu * t) * sin(l * M_PI * xi(coords_i, X1, dx)) * sin(l * M_PI * yj(coords_j, Y1, dy)) *
                             sin(l * M_PI * zk(coords_k, Z1, dz));
        }
    }

// ============================ Burgers Test - IC for u,v,w ==============================
// ***************************************************************************************
/// \brief  Initial set up for Burgers Test (c*exp*sin(x+y+z))
/// \param  outx  x-velocity
/// \param  outy  y-velocity
/// \param  outz  z-velocity
/// \param  t   time
// ***************************************************************************************
    void ExpSinusSum(Field *outx, Field *outy, Field *outz, real t) {

        auto domain = Domain::getInstance();
        size_t Nx = domain->get_Nx(outx->get_level());
        size_t Ny = domain->get_Ny(outx->get_level());
        size_t Nz = domain->get_Nz(outx->get_level());

        real X1 = domain->get_X1();
        real Y1 = domain->get_Y1();
        real Z1 = domain->get_Z1();

        real dx = domain->get_dx(outx->get_level());
        real dy = domain->get_dy(outx->get_level());
        real dz = domain->get_dz(outx->get_level());

        auto params = Parameters::getInstance();

        real nu = params->get_real("physical_parameters/nu");

        auto boundary = BoundaryController::getInstance();
        size_t *iList = boundary->get_innerList_level_joined();
        size_t size_iList = boundary->getSize_innerList();
        size_t *bList = boundary->get_boundaryList_level_joined();
        size_t size_bList = boundary->getSize_boundaryList();
        std::vector<size_t> coords;
        size_t coords_i, coords_j, coords_k;

        if (Nz != 3) {
            real d = 3.;                // 3D

            //inner cells
            for (size_t i = 0; i < size_iList; i++) {
                size_t idx = iList[i];
                coords = Utility::coordinateFromLinearIndex(idx, Nx, Ny);
                coords_i = coords[0];
                coords_j = coords[1];
                coords_k = coords[2];

                outx->data[idx] = exp(-d * nu * t) * sin(xi(coords_i, X1, dx) + yj(coords_j, Y1, dy) + zk(coords_k, Z1, dz));
                outy->data[idx] = -0.5 * exp(-d * nu * t) * sin(xi(coords_i, X1, dx) + yj(coords_j, Y1, dy) + zk(coords_k, Z1, dz));
                outz->data[idx] = -0.5 * exp(-d * nu * t) * sin(xi(coords_i, X1, dx) + yj(coords_j, Y1, dy) + zk(coords_k, Z1, dz));
            }
            //boundary
            for (size_t i = 0; i < size_bList; i++) {
                size_t idx = bList[i];
                coords = Utility::coordinateFromLinearIndex(idx, Nx, Ny);
                coords_i = coords[0];
                coords_j = coords[1];
                coords_k = coords[2];

                outx->data[idx] = exp(-d * nu * t) * sin(xi(coords_i, X1, dx) + yj(coords_j, Y1, dy) + zk(coords_k, Z1, dz));
                outy->data[idx] = -0.5 * exp(-d * nu * t) * sin(xi(coords_i, X1, dx) + yj(coords_j, Y1, dy) + zk(coords_k, Z1, dz));
                outz->data[idx] = -0.5 * exp(-d * nu * t) * sin(xi(coords_i, X1, dx) + yj(coords_j, Y1, dy) + zk(coords_k, Z1, dz));
            }

        } else {
            real d = 2.;                // 2D

            //inner cells
            for (size_t i = 0; i < size_iList; i++) {
                size_t idx = iList[i];
                coords = Utility::coordinateFromLinearIndex(idx, Nx, Ny);
                coords_i = coords[0];
                coords_j = coords[1];

                outx->data[idx] = exp(-d * nu * t) * sin(xi(coords_i, X1, dx) + yj(coords_j, Y1, dy));
                outy->data[idx] = -exp(-d * nu * t) * sin(xi(coords_i, X1, dx) + yj(coords_j, Y1, dy));
                outz->data[idx] = 0.;
            }
            //boundary
            for (size_t i = 0; i < size_bList; i++) {
                size_t idx = bList[i];
                coords = Utility::coordinateFromLinearIndex(idx, Nx, Ny);
                coords_i = coords[0];
                coords_j = coords[1];

                outx->data[idx] = exp(-d * nu * t) * sin(xi(coords_i, X1, dx) + yj(coords_j, Y1, dy));
                outy->data[idx] = -exp(-d * nu * t) * sin(xi(coords_i, X1, dx) + yj(coords_j, Y1, dy));
                outz->data[idx] = 0.;
            }
        }
    }

// ============================= Diffusion Test - IC for u,v,w ===========================
// ***************************************************************************************
/// \brief  Initial set up for Diffusion Test (c*sin*sin*sin)
/// \param  out velocity
// ***************************************************************************************
    void FacSinSinSin(Field *out) {

        auto domain = Domain::getInstance();
        size_t Nx = domain->get_Nx(out->get_level());
        size_t Ny = domain->get_Ny(out->get_level());

        real X1 = domain->get_X1();
        real Y1 = domain->get_Y1();
        real Z1 = domain->get_Z1();

        real dx = domain->get_dx(out->get_level());
        real dy = domain->get_dy(out->get_level());
        real dz = domain->get_dz(out->get_level());

        auto params = Parameters::getInstance();

        real l = params->get_real("initial_conditions/l"); //2;
        real dkpi = 3 * l * l * M_PI * M_PI;
        real rdkpi = 1. / dkpi;

        auto boundary = BoundaryController::getInstance();
        size_t *iList = boundary->get_innerList_level_joined();
        size_t size_iList = boundary->getSize_innerList();
        size_t *bList = boundary->get_boundaryList_level_joined();
        size_t size_bList = boundary->getSize_boundaryList();
        std::vector<size_t> coords;
        size_t coords_i, coords_j, coords_k;

        // inner cells
        for (size_t i = 0; i < size_iList; i++) {
            size_t idx = iList[i];
            coords = Utility::coordinateFromLinearIndex(idx, Nx, Ny);
            coords_i = coords[0];
            coords_j = coords[1];
            coords_k = coords[2];
            out->data[idx] = -rdkpi * sin(l * M_PI * xi(coords_i, X1, dx)) * sin(l * M_PI * yj(coords_j, Y1, dy)) *
                             sin(l * M_PI * zk(coords_k, Z1, dz));
        }
        // boundary cells
        for (size_t i = 0; i < size_bList; i++) {
            size_t idx = bList[i];
            coords = Utility::coordinateFromLinearIndex(idx, Nx, Ny);
            coords_i = coords[0];
            coords_j = coords[1];
            coords_k = coords[2];
            out->data[idx] = -rdkpi * sin(l * M_PI * xi(coords_i, X1, dx)) * sin(l * M_PI * yj(coords_j, Y1, dy)) *
                             sin(l * M_PI * zk(coords_k, Z1, dz));
        }
    }

// ============================= Advection Test - IC for u,v,w ===========================
// ***************************************************************************************
/// \brief  Initial set up for Advection Test
/// \param  out velocity
/// \param  t time
// ***************************************************************************************
    void GaussBubble(Field *out, real t) {

        auto domain = Domain::getInstance();
        size_t Nx = domain->get_Nx(out->get_level());
        size_t Ny = domain->get_Ny(out->get_level());

        real X1 = domain->get_X1();
        real Y1 = domain->get_Y1();
        real Z1 = domain->get_Z1();

        real dx = domain->get_dx(out->get_level());
        real dy = domain->get_dy(out->get_level());
        real dz = domain->get_dz(out->get_level());

        auto params = Parameters::getInstance();

        real u_lin = params->get_real("initial_conditions/u_lin");
        real v_lin = params->get_real("initial_conditions/v_lin");
        real w_lin = params->get_real("initial_conditions/w_lin");
        real xshift = params->get_real("initial_conditions/xshift");
        real yshift = params->get_real("initial_conditions/yshift");
        real zshift = params->get_real("initial_conditions/zshift");
        real l = params->get_real("initial_conditions/l");

        auto boundary = BoundaryController::getInstance();
        size_t *iList = boundary->get_innerList_level_joined();
        size_t size_iList = boundary->getSize_innerList();
        size_t *bList = boundary->get_boundaryList_level_joined();
        size_t size_bList = boundary->getSize_boundaryList();
        std::vector<size_t> coords;
        size_t coords_i, coords_j, coords_k;

        // inner cells
        for (size_t i = 0; i < size_iList; i++) {
            size_t idx = iList[i];
            coords = Utility::coordinateFromLinearIndex(idx, Nx, Ny);
            coords_i = coords[0];
            coords_j = coords[1];
            coords_k = coords[2];

            real xshift2 = ((xi(coords_i, X1, dx) - xshift) / u_lin - t) * ((xi(coords_i, X1, dx) - xshift) / u_lin - t);
            real yshift2 = ((yj(coords_j, Y1, dy) - yshift) / v_lin - t) * ((yj(coords_j, Y1, dy) - yshift) / v_lin - t);
            real zshift2 = ((zk(coords_k, Z1, dz) - zshift) / w_lin - t) * ((zk(coords_k, Z1, dz) - zshift) / w_lin - t);
            real quot = 1. / (2. * l * l);

            out->data[idx] = exp(-(xshift2 + yshift2 + zshift2) * quot);
        }
        // boundary
        for (size_t i = 0; i < size_bList; i++) {
            size_t idx = bList[i];
            coords = Utility::coordinateFromLinearIndex(idx, Nx, Ny);
            coords_i = coords[0];
            coords_j = coords[1];
            coords_k = coords[2];

            real xshift2 = ((xi(coords_i, X1, dx) - xshift) / u_lin - t) * ((xi(coords_i, X1, dx) - xshift) / u_lin - t);
            real yshift2 = ((yj(coords_j, Y1, dy) - yshift) / v_lin - t) * ((yj(coords_j, Y1, dy) - yshift) / v_lin - t);
            real zshift2 = ((zk(coords_k, Z1, dz) - zshift) / w_lin - t) * ((zk(coords_k, Z1, dz) - zshift) / w_lin - t);
            real quot = 1. / (2. * l * l);

            out->data[idx] = exp(-(xshift2 + yshift2 + zshift2) * quot);
        }
    }

// ======================== Layers (e.g. for temperature in PIV experiments) =============
// ***************************************************************************************
/// \brief  Initial set up as layers throughout the domain
/// \param  out temperature
// ***************************************************************************************
    void Layers(Field *out) {

        auto domain = Domain::getInstance();
        auto params = Parameters::getInstance();
        size_t n_layers = static_cast<size_t> (params->get_int("initial_conditions/n_layers"));

        // layer border
        real *bord = new real[n_layers + 1];
        real val_bord;

        for (size_t l = 1; l < n_layers; ++l) {
            std::string val_bord_l = "initial_conditions/border_";
            val_bord_l += std::to_string(l);
            val_bord = params->get_real(val_bord_l);
            bord[l] = val_bord;
        }

        std::string dir = params->get("initial_conditions/dir"); //x,y,z

        if (dir == "x") {
            real x1 = domain->get_x1();
            real x2 = domain->get_x2();
            bord[0] = x1;
            bord[n_layers] = x2;
        } else if (dir == "y") {
            real y1 = domain->get_y1();
            real y2 = domain->get_y2();
            bord[0] = y1;
            bord[n_layers] = y2;
        } else if (dir == "z") {
            real z1 = domain->get_z1();
            real z2 = domain->get_z2();
            bord[0] = z1;
            bord[n_layers] = z2;
        } else {
#ifndef BENCHMARKING
            auto m_logger = Utility::create_logger("Functions");
            m_logger->error("No distance for layers specified!");
#endif
        }
        //TODO Error handling

        // get values in layers
        // layer values
        real *val = new real[n_layers];
        real val_out;

        for (size_t l = 0; l < n_layers; ++l) {
            std::string val_out_l = "initial_conditions/value_";
            val_out_l += std::to_string(l + 1);
            val_out = params->get_real(val_out_l);
            val[l] = val_out;
        }

        //set values into layers
        size_t Nx = domain->get_Nx(out->get_level());
        size_t Ny = domain->get_Ny(out->get_level());

        real X1 = domain->get_X1();
        real Y1 = domain->get_Y1();
        real Z1 = domain->get_Z1();

        real dx = domain->get_dx(out->get_level());
        real dy = domain->get_dy(out->get_level());
        real dz = domain->get_dz(out->get_level());

        auto boundary = BoundaryController::getInstance();
        size_t *iList = boundary->get_innerList_level_joined();
        size_t size_iList = boundary->getSize_innerList();
        size_t *bList = boundary->get_boundaryList_level_joined();
        size_t size_bList = boundary->getSize_boundaryList();
        size_t *oList = boundary->get_obstacleList();
        size_t size_oList = boundary->getSize_obstacleList();
        std::vector<size_t> coords;
        size_t coords_i, coords_j, coords_k;
        real x, y, z;

        // set values into layers
        for (size_t l = 0; l < n_layers; ++l) {
            //inner cells
            for (size_t i = 0; i < size_iList; i++) {
                size_t idx = iList[i];
                coords = Utility::coordinateFromLinearIndex(idx, Nx, Ny);
                coords_i = coords[0];
                coords_j = coords[1];
                coords_k = coords[2];

                if (dir == "x") {
                    x = xi(coords_i, X1, dx) - 0.5 * dx;
                    if (bord[l] <= x && x <= bord[l + 1]) out->data[idx] = val[l];

                } else if (dir == "y") {
                    y = yj(coords_j, Y1, dy) - 0.5 * dy;
                    if (bord[l] <= y && y <= bord[l + 1]) out->data[idx] = val[l];

                } else if (dir == "z") {
                    z = zk(coords_k, Z1, dz) - 0.5 * dz;
                    if (bord[l] <= z && z <= bord[l + 1]) out->data[idx] = val[l];
                } else {
#ifndef BENCHMARKING
                    auto m_logger = Utility::create_logger("Functions");
                    m_logger->error("No distance for layers specified!");
#endif
                }
                //TODO Error handling
            }

            //boundary
            for (size_t i = 0; i < size_bList; i++) {
                size_t idx = bList[i];
                coords = Utility::coordinateFromLinearIndex(idx, Nx, Ny);
                coords_i = coords[0];
                coords_j = coords[1];
                coords_k = coords[2];

                if (dir == "x") {
                    x = xi(coords_i, X1, dx) - 0.5 * dx;
                    if (bord[l] <= x && x <= bord[l + 1]) out->data[idx] = val[l];
                    if (x < bord[0]) out->data[idx] = val[0];
                } else if (dir == "y") {
                    y = yj(coords_j, Y1, dy) - 0.5 * dy;
                    if (bord[l] <= y && y <= bord[l + 1]) out->data[idx] = val[l];
                    if (y < bord[0]) out->data[idx] = val[0];
                } else if (dir == "z") {
                    z = zk(coords_k, Z1, dz) - 0.5 * dz;
                    if (bord[l] <= z && z <= bord[l + 1]) out->data[idx] = val[l];
                    if (z < bord[0]) out->data[idx] = val[0];
                } else {
#ifndef BENCHMARKING
                    auto m_logger = Utility::create_logger("Functions");
                    m_logger->error("No distance for layers specified!");
#endif
                }
                //TODO Error handling
            }
            //obstacles
            for (size_t i = 0; i < size_oList; i++) {
                size_t idx = oList[i];
                coords = Utility::coordinateFromLinearIndex(idx, Nx, Ny);
                coords_i = coords[0];
                coords_j = coords[1];
                coords_k = coords[2];

                if (dir == "x") {
                    x = xi(coords_i, X1, dx) - 0.5 * dx;
                    if (bord[l] <= x && x <= bord[l + 1]) out->data[idx] = val[l];
                    if (x < bord[0]) out->data[idx] = val[0];
                } else if (dir == "y") {
                    y = yj(coords_j, Y1, dy) - 0.5 * dy;
                    if (bord[l] <= y && y <= bord[l + 1]) out->data[idx] = val[l];
                    if (y < bord[0]) out->data[idx] = val[0];
                } else if (dir == "z") {
                    z = zk(coords_k, Z1, dz) - 0.5 * dz;
                    if (bord[l] <= z && z <= bord[l + 1]) out->data[idx] = val[l];
                    if (z < bord[0]) out->data[idx] = val[0];
                } else {
#ifndef BENCHMARKING
                    auto m_logger = Utility::create_logger("Functions");
                    m_logger->error("No distance for layers specified!");
#endif
                }
                //TODO Error handling
            }

        } //end layer loop
    }


// ============================= Diffusion Test - IC for u,v,w ===========================
// ***************************************************************************************
/// \brief  Initial set up for Diffusion Test
/// \param  out velocity
// ***************************************************************************************
    void Hat(Field *out) {

        auto domain = Domain::getInstance();
        size_t Nx = domain->get_Nx(out->get_level());
        size_t Ny = domain->get_Ny(out->get_level());

        real X1 = domain->get_X1();
        real Y1 = domain->get_Y1();
        real Z1 = domain->get_Z1();

        real dx = domain->get_dx(out->get_level());
        real dy = domain->get_dy(out->get_level());
        real dz = domain->get_dz(out->get_level());

        auto params = Parameters::getInstance();
        real start_x = params->get_real("initial_conditions/x1");
        real end_x = params->get_real("initial_conditions/x2");
        real start_y = params->get_real("initial_conditions/y1");
        real end_y = params->get_real("initial_conditions/y2");
        real start_z = params->get_real("initial_conditions/z1");
        real end_z = params->get_real("initial_conditions/z2");
        real val_in = params->get_real("initial_conditions/val_in");
        real val_out = params->get_real("initial_conditions/val_out");

        auto boundary = BoundaryController::getInstance();
        size_t *iList = boundary->get_innerList_level_joined();
        size_t size_iList = boundary->getSize_innerList();
        size_t *bList = boundary->get_boundaryList_level_joined();
        size_t size_bList = boundary->getSize_boundaryList();
        std::vector<size_t> coords;
        size_t coords_i, coords_j, coords_k;

//inner cells
        for (size_t i = 0; i < size_iList; i++) {
            size_t idx = iList[i];
            coords = Utility::coordinateFromLinearIndex(idx, Nx, Ny);
            coords_i = coords[0];
            coords_j = coords[1];
            coords_k = coords[2];

            if ((start_x <= xi(coords_i, X1, dx) && xi(coords_i, X1, dx) <= end_x) &&
                (start_y <= yj(coords_j, Y1, dy) && yj(coords_j, Y1, dy) <= end_y) &&
                (start_z <= zk(coords_k, Z1, dz) && zk(coords_k, Z1, dz) <= end_z)) {
                out->data[idx] = val_in;
            } else {
                out->data[idx] = val_out;
            }
        }

//boundary
        for (size_t i = 0; i < size_bList; i++) {
            size_t idx = bList[i];
            coords = Utility::coordinateFromLinearIndex(idx, Nx, Ny);
            coords_i = coords[0];
            coords_j = coords[1];
            coords_k = coords[2];

            if ((start_x <= xi(coords_i, X1, dx) && xi(coords_i, X1, dx) <= end_x) &&
                (start_y <= yj(coords_j, Y1, dy) && yj(coords_j, Y1, dy) <= end_y) &&
                (start_z <= zk(coords_k, Z1, dz) && zk(coords_k, Z1, dz) <= end_z)) {
                out->data[idx] = val_in;
            } else out->data[idx] = val_out;
        }
    }

// ========================== NS Test - McDermott IC for u,v,w,p =========================
// ***************************************************************************************
/// \brief  Initial set up for NS Test - McDermott
/// \param  outx  x-velocity
/// \param  outy  y-velocity
/// \param  outz  z-velocity
/// \param  outp  pressure
/// \param  t   time
// ***************************************************************************************
    void McDermott(Field *outx, Field *outy, Field *outz, Field *outp, real t) {

        auto domain = Domain::getInstance();
        size_t Nx = domain->get_Nx(outx->get_level());
        size_t Ny = domain->get_Ny(outx->get_level());

        real X1 = domain->get_X1();
        real Y1 = domain->get_Y1();

        real dx = domain->get_dx(outx->get_level());
        real dy = domain->get_dy(outx->get_level());

        auto params = Parameters::getInstance();
        real nu = params->get_real("physical_parameters/nu");

        real A = params->get_real("initial_conditions/A"); //2;

        auto boundary = BoundaryController::getInstance();
        size_t *iList = boundary->get_innerList_level_joined();
        size_t size_iList = boundary->getSize_innerList();
        size_t *bList = boundary->get_boundaryList_level_joined();
        size_t size_bList = boundary->getSize_boundaryList();
        std::vector<size_t> coords;
        size_t coords_i, coords_j;

        // inner cells
        for (size_t i = 0; i < size_iList; i++) {
            size_t idx = iList[i];
            coords = Utility::coordinateFromLinearIndex(idx, Nx, Ny);
            coords_i = coords[0];
            coords_j = coords[1];
            outx->data[idx] = 1. - A * cos(xi(coords_i, X1, dx) - t) * sin(yj(coords_j, Y1, dy) - t) * exp(-2 * nu * t);
            outy->data[idx] = 1. + A * sin(xi(coords_i, X1, dx) - t) * cos(yj(coords_j, Y1, dy) - t) * exp(-2 * nu * t);
            outz->data[idx] = 0.;
            outp->data[idx] =
                    -0.25 * A * A * (cos(2 * (xi(coords_i, X1, dx) - t)) + cos(2 * (yj(coords_j, Y1, dy) - t))) * exp(-4 * nu * t);
        }

        // boundary cells
        for (size_t i = 0; i < size_bList; i++) {
            size_t idx = bList[i];
            coords = Utility::coordinateFromLinearIndex(idx, Nx, Ny);
            coords_i = coords[0];
            coords_j = coords[1];
            outx->data[idx] = 1. - A * cos(xi(coords_i, X1, dx) - t) * sin(yj(coords_j, Y1, dy) - t) * exp(-2 * nu * t);
            outy->data[idx] = 1. + A * sin(xi(coords_i, X1, dx) - t) * cos(yj(coords_j, Y1, dy) - t) * exp(-2 * nu * t);
            outz->data[idx] = 0.;
            outp->data[idx] =
                    -0.25 * A * A * (cos(2 * (xi(coords_i, X1, dx) - t)) + cos(2 * (yj(coords_j, Y1, dy) - t))) * exp(-4 * nu * t);
        }
    }

<<<<<<< HEAD
// ============================= Ramp up function for HRR source =========================
// ***************************************************************************************
/// \brief  Ramp up function (in time) for Gaussian temperature source in energy equation
/// \param  t time
// ***************************************************************************************
    real RampTanh(real t) {
        auto params = Parameters::getInstance();
        real tau = params->get_real("solver/temperature/source/tau");
        return tanh(t/tau);
    }

=======
>>>>>>> 0e753911
// === Random Function - Superposition of field values with random values ===
// ***************************************************************************************
/// \brief  Creates random absolute/relative noise on given field
/// \param  out          field
/// \param  range        range of random numbers
/// \param  is_absolute  check if random number is relative (multiply) or absolute (additive)
/// \param  seed         custom seed if given, else seed <= 0
/// \param  step_size    interval steps of random numbers
// ***************************************************************************************
    void Random(Field *out, real range, bool is_absolute, int seed, real step_size) {
        auto boundary = BoundaryController::getInstance();
        size_t *iList = boundary->get_innerList_level_joined();
        size_t size_iList = boundary->getSize_innerList();
        size_t *bList = boundary->get_boundaryList_level_joined();
        size_t size_bList = boundary->getSize_boundaryList();
        size_t *oList = boundary->get_obstacleList();
        size_t size_oList = boundary->getSize_obstacleList();

        std::mt19937 mt;
        double steps = range/step_size;
        if (seed > 0) {
          mt = std::mt19937(seed);
        } else {
          std::random_device rd;
          mt = std::mt19937(rd());
        }
        std::uniform_int_distribution<int> dist(-steps, steps);

        // inner cells
        for (size_t i = 0; i < size_iList; i++) {
            size_t idx = iList[i];
            // generate secret number between -range and range:
<<<<<<< HEAD
            real no = dist(mt);
            if (is_absolute) {
                out->data[idx] += (no * step_size);
            } else {
                out->data[idx] *= (1 + no*step_size);
=======
            double no = dist(mt) * step_size;
            if (is_absolute) {
                out->data[idx] += (no);
            } else {
                out->data[idx] *= (1 + no);
>>>>>>> 0e753911
            }
        }
        // boundary cells
        for (size_t i = 0; i < size_bList; i++) {
            size_t idx = bList[i];
            // generate secret number between -range and range:
            if (is_absolute) {
                out->data[idx] += (dist(mt)*step_size);
            } else {
                out->data[idx] *= (1 + dist(mt)*step_size);
            }
        }
    }

// ================================= Pressure Test - IC for p ============================
// ***************************************************************************************
/// \brief  Initial set up for Pressure Test (sin*sin*sin)
/// \param  out   pressure
// ***************************************************************************************
    void SinSinSin(Field *out) {
        auto domain = Domain::getInstance();
        size_t Nx = domain->get_Nx(out->get_level());
        size_t Ny = domain->get_Ny(out->get_level());

        real X1 = domain->get_X1();
        real Y1 = domain->get_Y1();
        real Z1 = domain->get_Z1();

        real dx = domain->get_dx(out->get_level());
        real dy = domain->get_dy(out->get_level());
        real dz = domain->get_dz(out->get_level());

        auto params = Parameters::getInstance();
        real l = params->get_real("initial_conditions/l"); //2;

        auto boundary = BoundaryController::getInstance();
        size_t *iList = boundary->get_innerList_level_joined();
        size_t size_iList = boundary->getSize_innerList();
        size_t *bList = boundary->get_boundaryList_level_joined();
        size_t size_bList = boundary->getSize_boundaryList();
        std::vector<size_t> coords;
        size_t coords_i, coords_j, coords_k;

        // inner cells
        for (size_t i = 0; i < size_iList; i++) {
            size_t idx = iList[i];
            coords = Utility::coordinateFromLinearIndex(idx, Nx, Ny);
            coords_i = coords[0];
            coords_j = coords[1];
            coords_k = coords[2];
            out->data[idx] =
                    sin(l * M_PI * xi(coords_i, X1, dx)) * sin(l * M_PI * yj(coords_j, Y1, dy)) * sin(l * M_PI * zk(coords_k, Z1, dz));
        }
        // boundary cells
        for (size_t i = 0; i < size_bList; i++) {
            size_t idx = bList[i];
            coords = Utility::coordinateFromLinearIndex(idx, Nx, Ny);
            coords_i = coords[0];
            coords_j = coords[1];
            coords_k = coords[2];
            out->data[idx] =
                    sin(l * M_PI * xi(coords_i, X1, dx)) * sin(l * M_PI * yj(coords_j, Y1, dy)) * sin(l * M_PI * zk(coords_k, Z1, dz));
        }
    }

// ======================= uniform distribution (eg. for force) ==========================
// ***************************************************************************************
/// \brief  Initial uniform set up
/// \param  out   force
/// \param  val   value of uniform distribution
// ***************************************************************************************
    void Uniform(Field *out, real val) {

        auto boundary = BoundaryController::getInstance();
        size_t *iList = boundary->get_innerList_level_joined();
        size_t size_iList = boundary->getSize_innerList();
        size_t *bList = boundary->get_boundaryList_level_joined();
        size_t size_bList = boundary->getSize_boundaryList();

        // inner cells
        for (size_t i = 0; i < size_iList; i++) {
            size_t idx = iList[i];
            out->data[idx] = val;
        }
        // boundary cells
        for (size_t i = 0; i < size_bList; i++) {
            size_t idx = bList[i];
            out->data[idx] = val;
        }
    }

// ============================= NS Test - Vortex IC for u,v,w,p =========================
// ***************************************************************************************
/// \brief  Initial set up for NS Test - Vertex
/// \param  outx    x-velocity
/// \param  outy    y-velocity
/// \param  outz    z-velocity
/// \param  outp    pressure
// ***************************************************************************************
    void Vortex(Field *outx, Field *outy, Field *outz, Field *outp) {

        auto domain = Domain::getInstance();
        size_t Nx = domain->get_Nx(outx->get_level());
        size_t Ny = domain->get_Ny(outx->get_level());

        real X1 = domain->get_X1();
        real Y1 = domain->get_Y1();

        real dx = domain->get_dx(outx->get_level());
        real dy = domain->get_dy(outx->get_level());

        auto params = Parameters::getInstance();

        real u_lin = params->get_real("initial_conditions/u_lin");
        real v_lin = params->get_real("initial_conditions/v_lin");

        real L = domain->get_lx();
        real R_c = L / 20.;
        real G = 0.04 * u_lin * R_c * sqrt(exp(1));
        real pa = params->get_real("initial_conditions/pa");
        real rhoa = params->get_real("initial_conditions/rhoa");

        real GrR_c = G / (R_c * R_c);
        real rR_c = 1. / (2. * R_c * R_c);
        real rhoGrR_c = rhoa * G * G * rR_c;

        auto boundary = BoundaryController::getInstance();
        size_t *iList = boundary->get_innerList_level_joined();
        size_t size_iList = boundary->getSize_innerList();
        size_t *bList = boundary->get_boundaryList_level_joined();
        size_t size_bList = boundary->getSize_boundaryList();
        std::vector<size_t> coords;
        size_t coords_i, coords_j;

        // inner cells
        for (size_t i = 0; i < size_iList; i++) {
            size_t idx = iList[i];
            coords = Utility::coordinateFromLinearIndex(idx, Nx, Ny);
            coords_i = coords[0];
            coords_j = coords[1];
            outx->data[idx] = u_lin - GrR_c * yj(coords_j, Y1, dy) *
                                      exp(-rR_c * (xi(coords_i, X1, dx) * xi(coords_i, X1, dx) + yj(coords_j, Y1, dy) * yj(coords_j, Y1, dy)));
            outy->data[idx] = v_lin + GrR_c * xi(coords_i, X1, dx) *
                                      exp(-rR_c * (xi(coords_i, X1, dx) * xi(coords_i, X1, dx) + yj(coords_j, Y1, dy) * yj(coords_j, Y1, dy)));
            outz->data[idx] = 0.;
            outp->data[idx] =
                    pa - rhoGrR_c * exp(-rR_c * (xi(coords_i, X1, dx) * xi(coords_i, X1, dx) + yj(coords_j, Y1, dy) * yj(coords_j, Y1, dy)));
        }

        // boundary cells
        for (size_t i = 0; i < size_bList; i++) {
            size_t idx = bList[i];
            coords = Utility::coordinateFromLinearIndex(idx, Nx, Ny);
            coords_i = coords[0];
            coords_j = coords[1];
            outx->data[idx] = u_lin - GrR_c * yj(coords_j, Y1, dy) *
                                      exp(-rR_c * (xi(coords_i, X1, dx) * xi(coords_i, X1, dx) + yj(coords_j, Y1, dy) * yj(coords_j, Y1, dy)));
            outy->data[idx] = v_lin + GrR_c * xi(coords_i, X1, dx) *
                                      exp(-rR_c * (xi(coords_i, X1, dx) * xi(coords_i, X1, dx) + yj(coords_j, Y1, dy) * yj(coords_j, Y1, dy)));
            outz->data[idx] = 0.;
            outp->data[idx] =
                    pa - rhoGrR_c * exp(-rR_c * (xi(coords_i, X1, dx) * xi(coords_i, X1, dx) + yj(coords_j, Y1, dy) * yj(coords_j, Y1, dy)));
        }
    }

    void VortexY(Field *outx, Field *outy, Field *outz, Field *outp) {

        auto domain = Domain::getInstance();
        size_t Nx = domain->get_Nx(outx->get_level());
        size_t Ny = domain->get_Ny(outx->get_level());

        real X1 = domain->get_X1();
        real Y1 = domain->get_Y1();

        real dx = domain->get_dx(outx->get_level());
        real dy = domain->get_dy(outx->get_level());

        auto params = Parameters::getInstance();

        real u_lin = params->get_real("initial_conditions/u_lin");
        real v_lin = params->get_real("initial_conditions/v_lin");

        real L = domain->get_ly();
        real R_c = L / 20.;
        real G = 0.04 * u_lin * R_c * sqrt(exp(1));
        real pa = params->get_real("initial_conditions/pa");
        real rhoa = params->get_real("initial_conditions/rhoa");

        real GrR_c = G / (R_c * R_c);
        real rR_c = 1. / (2. * R_c * R_c);
        real rhoGrR_c = rhoa * G * G * rR_c;

        auto boundary = BoundaryController::getInstance();
        size_t *iList = boundary->get_innerList_level_joined();
        size_t size_iList = boundary->getSize_innerList();
        size_t *bList = boundary->get_boundaryList_level_joined();
        size_t size_bList = boundary->getSize_boundaryList();
        std::vector<size_t> coords;
        size_t coords_i, coords_j;

        // inner cells
        for (size_t i = 0; i < size_iList; i++) {
            size_t idx = iList[i];
            coords = Utility::coordinateFromLinearIndex(idx, Nx, Ny);
            coords_i = coords[0];
            coords_j = coords[1];
            outx->data[idx] = u_lin - GrR_c * yj(coords_j, Y1, dy) *
                                      exp(-rR_c * (xi(coords_i, X1, dx) * xi(coords_i, X1, dx) + yj(coords_j, Y1, dy) * yj(coords_j, Y1, dy)));
            outy->data[idx] = v_lin + GrR_c * xi(coords_i, X1, dx) *
                                      exp(-rR_c * (xi(coords_i, X1, dx) * xi(coords_i, X1, dx) + yj(coords_j, Y1, dy) * yj(coords_j, Y1, dy)));
            outz->data[idx] = 0.;
            outp->data[idx] =
                    pa - rhoGrR_c * exp(-rR_c * (xi(coords_i, X1, dx) * xi(coords_i, X1, dx) + yj(coords_j, Y1, dy) * yj(coords_j, Y1, dy)));
        }

        // boundary cells
        for (size_t i = 0; i < size_bList; i++) {
            size_t idx = bList[i];
            coords = Utility::coordinateFromLinearIndex(idx, Nx, Ny);
            coords_i = coords[0];
            coords_j = coords[1];
            outx->data[idx] = u_lin - GrR_c * yj(coords_j, Y1, dy) *
                                      exp(-rR_c * (xi(coords_i, X1, dx) * xi(coords_i, X1, dx) + yj(coords_j, Y1, dy) * yj(coords_j, Y1, dy)));
            outy->data[idx] = v_lin + GrR_c * xi(coords_i, X1, dx) *
                                      exp(-rR_c * (xi(coords_i, X1, dx) * xi(coords_i, X1, dx) + yj(coords_j, Y1, dy) * yj(coords_j, Y1, dy)));
            outz->data[idx] = 0.;
            outp->data[idx] =
                    pa - rhoGrR_c * exp(-rR_c * (xi(coords_i, X1, dx) * xi(coords_i, X1, dx) + yj(coords_j, Y1, dy) * yj(coords_j, Y1, dy)));
        }
    }

    void Zero(Field *field, size_t *arr_idx, size_t arr_idx_size) {
        auto data = field->data;
        for (size_t idx = 0; idx < arr_idx_size; idx++) {
            *(data + arr_idx[idx]) = 0;
        }
    }
}//end of namespace<|MERGE_RESOLUTION|>--- conflicted
+++ resolved
@@ -1124,20 +1124,6 @@
         }
     }
 
-<<<<<<< HEAD
-// ============================= Ramp up function for HRR source =========================
-// ***************************************************************************************
-/// \brief  Ramp up function (in time) for Gaussian temperature source in energy equation
-/// \param  t time
-// ***************************************************************************************
-    real RampTanh(real t) {
-        auto params = Parameters::getInstance();
-        real tau = params->get_real("solver/temperature/source/tau");
-        return tanh(t/tau);
-    }
-
-=======
->>>>>>> 0e753911
 // === Random Function - Superposition of field values with random values ===
 // ***************************************************************************************
 /// \brief  Creates random absolute/relative noise on given field
@@ -1170,24 +1156,26 @@
         for (size_t i = 0; i < size_iList; i++) {
             size_t idx = iList[i];
             // generate secret number between -range and range:
-<<<<<<< HEAD
-            real no = dist(mt);
-            if (is_absolute) {
-                out->data[idx] += (no * step_size);
-            } else {
-                out->data[idx] *= (1 + no*step_size);
-=======
             double no = dist(mt) * step_size;
             if (is_absolute) {
                 out->data[idx] += (no);
             } else {
                 out->data[idx] *= (1 + no);
->>>>>>> 0e753911
             }
         }
         // boundary cells
         for (size_t i = 0; i < size_bList; i++) {
             size_t idx = bList[i];
+            // generate secret number between -range and range:
+            if (is_absolute) {
+                out->data[idx] += (dist(mt)*step_size);
+            } else {
+                out->data[idx] *= (1 + dist(mt)*step_size);
+            }
+        }
+        // obstacles
+        for (size_t i = 0; i < size_oList; i++) {
+            size_t idx = oList[i];
             // generate secret number between -range and range:
             if (is_absolute) {
                 out->data[idx] += (dist(mt)*step_size);
