--- conflicted
+++ resolved
@@ -7,7 +7,6 @@
 #ifndef ARTSS_SOLVER_PRESSURESOLVER_H_
 #define ARTSS_SOLVER_PRESSURESOLVER_H_
 
-<<<<<<< HEAD
 
 #include <spdlog/spdlog.h>
 #include <iostream>
@@ -18,34 +17,19 @@
 #include "SolverSelection.h"
 #include "../boundary/BoundaryData.h"
 
-#include "../interfaces/SolverI.h"
-#include "../interfaces/PressureI.h"
-#include "../utility/GlobalMacrosTypes.h"
-
-class PressureSolver: public SolverI {
- public:
-    PressureSolver();
-    ~PressureSolver() override;
-=======
 #include "../interfaces/ISolver.h"
 #include "../interfaces/IPressure.h"
 #include "../utility/GlobalMacrosTypes.h"
 
 class PressureSolver: public ISolver {
-public:
-	PressureSolver();
-	~PressureSolver() override;
->>>>>>> 0dd3a6db
+ public:
+    PressureSolver();
+    ~PressureSolver() override;
 
     void DoStep(real t, bool sync) override;
 
-<<<<<<< HEAD
  private:
-    PressureI* pres;
-=======
-private:
-	IPressure* pres;
->>>>>>> 0dd3a6db
+    IPressure* pres;
 
     static void control();
 };
