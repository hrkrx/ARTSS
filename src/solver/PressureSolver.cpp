/// \file       PressureSolver.cpp
/// \brief      Defines the steps to solve the pressure Poisson equation
/// \date       Sep 13, 2016
/// \author     Severt
/// \copyright  <2015-2020> Forschungszentrum Juelich GmbH. All rights reserved.

<<<<<<< HEAD
#include <iostream>
#include <spdlog/spdlog.h>
=======
>>>>>>> 82f37ac1

#include "PressureSolver.h"


PressureSolver::PressureSolver() {
    auto params = Parameters::getInstance();
    auto p_type = params->get("solver/pressure/type");
    SolverSelection::SetPressureSolver(&this->pres, p_type, p, rhs);
    control();
}

PressureSolver::~PressureSolver() {
    delete pres;
}

//==================================== DoStep ==================================
// *****************************************************************************
/// \brief  brings all calculation steps together into one function
/// \param  dt      time step
/// \param  sync    synchronization boolean (true=sync (default), false=async)
// *****************************************************************************
void PressureSolver::DoStep(real t, bool sync) {
#ifndef PROFILING
    spdlog::info("Pressure ...");
#endif

// 1. Solve pressure Poisson equation

    // local variables and parameters for GPU
    auto pi = SolverI::p;
    auto rhsi = SolverI::rhs;
    // auto d_p = p->data;
    // auto d_rhs = rhs->data;
    // size_t bsize = Domain::getInstance()->GetSize(p->GetLevel());

#pragma acc data present(d_p[:bsize], d_rhs[:bsize])
    {
        pres->pressure(pi, rhsi, t, sync);
    }  // end data
}

//================================== Check data =============================
// *****************************************************************************
/// \brief  Checks if field specified correctly
// *****************************************************************************
void PressureSolver::control() {
    auto params = Parameters::getInstance();
<<<<<<< HEAD
    if (params->get("solver/pressure/field") != BoundaryData::getFieldTypeName(FieldType::P)) {
=======
    auto p_field = params->get("solver/pressure/field");
    if (p_field != BoundaryData::getFieldTypeName(FieldType::P)) {
>>>>>>> 82f37ac1
        spdlog::error("Fields not specified correctly!");
        std::exit(1);
        //TODO Error handling
    }
}<|MERGE_RESOLUTION|>--- conflicted
+++ resolved
@@ -4,11 +4,6 @@
 /// \author     Severt
 /// \copyright  <2015-2020> Forschungszentrum Juelich GmbH. All rights reserved.
 
-<<<<<<< HEAD
-#include <iostream>
-#include <spdlog/spdlog.h>
-=======
->>>>>>> 82f37ac1
 
 #include "PressureSolver.h"
 
@@ -56,12 +51,8 @@
 // *****************************************************************************
 void PressureSolver::control() {
     auto params = Parameters::getInstance();
-<<<<<<< HEAD
-    if (params->get("solver/pressure/field") != BoundaryData::getFieldTypeName(FieldType::P)) {
-=======
     auto p_field = params->get("solver/pressure/field");
     if (p_field != BoundaryData::getFieldTypeName(FieldType::P)) {
->>>>>>> 82f37ac1
         spdlog::error("Fields not specified correctly!");
         std::exit(1);
         //TODO Error handling
