/// \file 		Navier-Stokes Solver with force f(T)
/// \brief 		Defines the steps to solve advection, diffusion, pressure and add sources (dependent on T), solves temperature and concentration equation
/// \date 		Sep 27, 2017
/// \author 	Küsters
/// \copyright 	<2015-2020> Forschungszentrum Juelich GmbH. All rights reserved.

#include <iostream>
#include <spdlog/spdlog.h>

#include "NSTempConSolver.h"
#include "../pressure/VCycleMG.h"
#include "../utility/Parameters.h"
#include "../Domain.h"
#include "../boundary/BoundaryData.h"
#include "SolverSelection.h"

NSTempConSolver::NSTempConSolver() {

    auto params = Parameters::getInstance();

    // Advection of velocity
    SolverSelection::SetAdvectionSolver(&adv_vel, params->get("solver/advection/type"));

    // Advection of temperature
    SolverSelection::SetAdvectionSolver(&adv_temp, params->get("solver/temperature/advection/type"));

    // Advection of concentration
    SolverSelection::SetAdvectionSolver(&adv_con, params->get("solver/concentration/advection/type"));

    // Diffusion of velocity
    SolverSelection::SetDiffusionSolver(&dif_vel, params->get("solver/diffusion/type"));

    m_nu = params->getReal("physical_parameters/nu");

    // Diffusion of temperature
    SolverSelection::SetDiffusionSolver(&dif_temp, params->get("solver/temperature/diffusion/type"));

    m_kappa = params->getReal("physical_parameters/kappa");

    // Diffusion for concentration
    SolverSelection::SetDiffusionSolver(&dif_con, params->get("solver/concentration/diffusion/type"));

    m_gamma = params->getReal("solver/concentration/diffusion/gamma");

    // Pressure
    SolverSelection::SetPressureSolver(&pres, params->get("solver/pressure/type"), p, rhs);

    // Source of velocity
    SolverSelection::SetSourceSolver(&sou_vel, params->get("solver/source/type"));

    // Source of temperature
    SolverSelection::SetSourceSolver(&sou_temp, params->get("solver/temperature/source/type"));

    // Source of concentration
    SolverSelection::SetSourceSolver(&sou_con, params->get("solver/concentration/source/type"));

    // Constants
    m_dir_vel = params->get("solver/source/dir");

    m_hasDissipation = (params->get("solver/temperature/source/dissipation") == "Yes");
    m_forceFct = params->get("solver/source/force_fct");
    m_tempFct = params->get("solver/temperature/source/temp_fct");
    m_conFct = params->get("solver/concentration/source/con_fct");
    control();
}

NSTempConSolver::~NSTempConSolver() {
    delete adv_vel;
    delete dif_vel;
    delete adv_temp;
    delete dif_temp;
    delete adv_con;
    delete dif_con;
    delete pres;
    delete sou_vel;
    delete sou_temp;
    delete sou_con;
}

//=========================================== DoStep ====================================
// ***************************************************************************************
/// \brief  brings all calculation steps together into one function
/// \param	dt			time step
/// \param  sync		synchronization boolean (true=sync (default), false=async)
// ***************************************************************************************
void NSTempConSolver::DoStep(real t, bool sync) {

    // local variables and parameters for GPU
    auto u = ISolver::u;
    auto v = ISolver::v;
    auto w = ISolver::w;
    auto u0 = ISolver::u0;
    auto v0 = ISolver::v0;
    auto w0 = ISolver::w0;
    auto u_tmp = ISolver::u_tmp;
    auto v_tmp = ISolver::v_tmp;
    auto w_tmp = ISolver::w_tmp;
    auto p = ISolver::p;
    auto p0 = ISolver::p0;
    auto rhs = ISolver::rhs;
    auto T = ISolver::T;
    auto T0 = ISolver::T0;
    auto T_tmp = ISolver::T_tmp;
    auto C = ISolver::C;
    auto C0 = ISolver::C0;
    auto C_tmp = ISolver::C_tmp;
    auto f_x = ISolver::f_x;
    auto f_y = ISolver::f_y;
    auto f_z = ISolver::f_z;
    auto S_T = ISolver::S_T;
    auto S_C = ISolver::S_C;

    auto d_u = u->data;
    auto d_v = v->data;
    auto d_w = w->data;
    auto d_u0 = u0->data;
    auto d_v0 = v0->data;
    auto d_w0 = w0->data;
    auto d_u_tmp = u_tmp->data;
    auto d_v_tmp = v_tmp->data;
    auto d_w_tmp = w_tmp->data;
    auto d_p = p->data;
    auto d_p0 = p0->data;
    auto d_rhs = rhs->data;
    auto d_T = T->data;
    auto d_T0 = T0->data;
    auto d_T_tmp = T_tmp->data;
    auto d_C = C->data;
    auto d_C0 = C0->data;
    auto d_C_tmp = C_tmp->data;
    auto d_fx = f_x->data;
    auto d_fy = f_y->data;
    auto d_fz = f_z->data;
    auto d_S_T = S_T->data;
    auto d_S_C = S_C->data;

    size_t bsize = Domain::getInstance()->GetSize(u->GetLevel());

    auto nu = m_nu;
    auto kappa = m_kappa;
    auto gamma = m_gamma;
    auto dir_vel = m_dir_vel;

#pragma acc data present(d_u[:bsize], d_u0[:bsize], d_u_tmp[:bsize], d_v[:bsize], d_v0[:bsize], d_v_tmp[:bsize], d_w[:bsize], d_w0[:bsize], d_w_tmp[:bsize], d_p[:bsize], d_p0[:bsize], d_rhs[:bsize], d_T[:bsize], d_T0[:bsize], d_T_tmp[:bsize], d_C[:bsize], d_C0[:bsize], d_C_tmp[:bsize], d_fx[:bsize], d_fy[:bsize], d_fz[:bsize], d_S_T[:bsize], d_S_C[:bsize])
    {
// 1. Solve advection equation
<<<<<<< HEAD
#ifndef PROFILING
        spdlog::info("Advect ...");
=======
#ifndef BENCHMARKING
        std::cout << "Advect ..." << std::endl;
        //TODO Logger
>>>>>>> 0dd3a6db
#endif
        adv_vel->advect(u, u0, u0, v0, w0, sync);
        adv_vel->advect(v, v0, u0, v0, w0, sync);
        adv_vel->advect(w, w0, u0, v0, w0, sync);

        // Couple velocity to prepare for diffusion
        ISolver::CoupleVector(u, u0, u_tmp, v, v0, v_tmp, w, w0, w_tmp, sync);

// 2. Solve diffusion equation
        if (nu != 0.) {
<<<<<<< HEAD
#ifndef PROFILING
            spdlog::info("Diffuse ...");
=======
#ifndef BENCHMARKING
            std::cout << "Diffuse ..." << std::endl;
            //TODO Logger
>>>>>>> 0dd3a6db
#endif
            dif_vel->diffuse(u, u0, u_tmp, nu, sync);
            dif_vel->diffuse(v, v0, v_tmp, nu, sync);
            dif_vel->diffuse(w, w0, w_tmp, nu, sync);

            // Couple data to prepare for adding source
            ISolver::CoupleVector(u, u0, u_tmp, v, v0, v_tmp, w, w0, w_tmp, sync);
        }

// 3. Add force
        if (m_forceFct != SourceMethods::Zero) {
<<<<<<< HEAD
#ifndef PROFILING
            spdlog::info("Add momentum source ...");
=======
#ifndef BENCHMARKING
            std::cout << "Add momentum source ..." << std::endl;
            //TODO Logger
>>>>>>> 0dd3a6db
#endif
            sou_vel->addSource(u, v, w, f_x, f_y, f_z, sync);

            // Couple data to prepare for adding source
            ISolver::CoupleVector(u, u0, u_tmp, v, v0, v_tmp, w, w0, w_tmp, sync);
        }

// 4. Solve pressure equation and project
        // Calculate divergence of u
        pres->Divergence(rhs, u_tmp, v_tmp, w_tmp, sync);

        // Solve pressure equation
<<<<<<< HEAD
#ifndef PROFILING
        spdlog::info("Pressure ...");
=======
#ifndef BENCHMARKING
        std::cout << "Pressure ..." << std::endl;
        //TODO Logger
>>>>>>> 0dd3a6db
#endif
        pres->pressure(p, rhs, t, sync);        //only multigrid cycle, divergence and velocity update (in case of NS) need to be added

        // Correct
        pres->Project(u, v, w, u_tmp, v_tmp, w_tmp, p, sync);

// 5. Solve Temperature and link back to force
        // Solve advection equation
<<<<<<< HEAD
#ifndef PROFILING
        spdlog::info("Advect Temperature ...");
=======
#ifndef BENCHMARKING
        std::cout << "Advect Temperature ..." << std::endl;
        //TODO Logger
>>>>>>> 0dd3a6db
#endif
        adv_temp->advect(T, T0, u, v, w, sync);

        // Couple temperature to prepare for diffusion
        ISolver::CoupleScalar(T, T0, T_tmp, sync);

        // Solve diffusion equation
        if (kappa != 0.) {
<<<<<<< HEAD
#ifndef PROFILING
            spdlog::info("Diffuse Temperature ...");
=======
#ifndef BENCHMARKING
            std::cout << "Diffuse Temperature ..." << std::endl;
            //TODO Logger
>>>>>>> 0dd3a6db
#endif
            dif_temp->diffuse(T, T0, T_tmp, kappa, sync);

            // Couple temperature to prepare for adding source
            ISolver::CoupleScalar(T, T0, T_tmp, sync);
        }

        // Add dissipation
        if (m_hasDissipation) {
<<<<<<< HEAD
#ifndef PROFILING
            spdlog::info("Add dissipation ...");
=======
#ifndef BENCHMARKING
            std::cout << "Add dissipation ..." << std::endl;
            //TODO Logger
>>>>>>> 0dd3a6db
#endif
            sou_temp->Dissipate(T, u, v, w, sync);

            // Couple temperature
            ISolver::CoupleScalar(T, T0, T_tmp, sync);
        }

        // Add source
        if (m_tempFct != SourceMethods::Zero) {
<<<<<<< HEAD
#ifndef PROFILING
            spdlog::info("Add temperature source ...");
=======
#ifndef BENCHMARKING
            std::cout << "Add temperature source ..." << std::endl;
            //TODO Logger
>>>>>>> 0dd3a6db
#endif
            sou_temp->addSource(T, S_T, sync);

            // Couple temperature
            ISolver::CoupleScalar(T, T0, T_tmp, sync);
        }

// 6. Solve for concentration
        // Solve advection equation
<<<<<<< HEAD
#ifndef PROFILING
        spdlog::info("Advect Concentration ...");
=======
#ifndef BENCHMARKING
        std::cout << "Advect Concentration ..." << std::endl;
        //TODO Logger
>>>>>>> 0dd3a6db
#endif
        adv_con->advect(C, C0, u, v, w, sync);

        // Couple concentration to prepare for diffusion
        ISolver::CoupleScalar(C, C0, C_tmp, sync);

        // Solve diffusion equation
        if (gamma != 0.) {
<<<<<<< HEAD
#ifndef PROFILING
            spdlog::info("Diffuse Concentration ...");
=======
#ifndef BENCHMARKING
            std::cout << "Diffuse Concentration ..." << std::endl;
            //TODO Logger
>>>>>>> 0dd3a6db
#endif
            dif_con->diffuse(C, C0, C_tmp, gamma, sync);

            // Couple concentration to prepare for adding source
            ISolver::CoupleScalar(C, C0, C_tmp, sync);
        }

        // Add source
        if (m_conFct != SourceMethods::Zero) {
<<<<<<< HEAD
#ifndef PROFILING
            spdlog::info("Add concentration source ...");
=======
#ifndef BENCHMARKING
            std::cout << "Add concentration source ..." << std::endl;
            //TODO Logger
>>>>>>> 0dd3a6db
#endif
            sou_con->addSource(C, S_C, sync);

            // Couple concentration
            ISolver::CoupleScalar(C, C0, C_tmp, sync);
        }

// 7. Sources updated in Solver::UpdateSources, TimeIntegration

        if (sync) {
#pragma acc wait
        }
    }//end data
}

//======================================= Check data ==================================
// ***************************************************************************************
/// \brief  Checks if field specified correctly
// ***************************************************************************************
void NSTempConSolver::control() {
    auto params = Parameters::getInstance();

    if (params->get("solver/advection/field") != "u,v,w") {
        spdlog::error("Fields not specified correctly!");
        std::exit(1);
        //TODO Error handling
    }

    if (params->get("solver/diffusion/field") != "u,v,w") {
        spdlog::error("Fields not specified correctly!");
        std::exit(1);
        //TODO Error handling
    }
    if (params->get("solver/temperature/advection/field") != BoundaryData::getFieldTypeName(FieldType::T)) {
        spdlog::error("Fields not specified correctly!");
        std::exit(1);
        //TODO Error handling
    }
    if (params->get("solver/temperature/diffusion/field") != BoundaryData::getFieldTypeName(FieldType::T)) {
        spdlog::error("Fields not specified correctly!");
        std::exit(1);
        //TODO Error handling
    }
    if (params->get("solver/concentration/advection/field") != BoundaryData::getFieldTypeName(FieldType::RHO)) {
        spdlog::error("Fields not specified correctly!");
        std::exit(1);
        //TODO Error handling
    }
    if (params->get("solver/concentration/diffusion/field") != BoundaryData::getFieldTypeName(FieldType::RHO)) {
        spdlog::error("Fields not specified correctly!");
        std::exit(1);
        //TODO Error handling
    }
    if (params->get("solver/pressure/field") != BoundaryData::getFieldTypeName(FieldType::P)) {
        spdlog::error("Fields not specified correctly!");
        std::exit(1);
        //TODO Error handling
    }
}<|MERGE_RESOLUTION|>--- conflicted
+++ resolved
@@ -144,14 +144,8 @@
 #pragma acc data present(d_u[:bsize], d_u0[:bsize], d_u_tmp[:bsize], d_v[:bsize], d_v0[:bsize], d_v_tmp[:bsize], d_w[:bsize], d_w0[:bsize], d_w_tmp[:bsize], d_p[:bsize], d_p0[:bsize], d_rhs[:bsize], d_T[:bsize], d_T0[:bsize], d_T_tmp[:bsize], d_C[:bsize], d_C0[:bsize], d_C_tmp[:bsize], d_fx[:bsize], d_fy[:bsize], d_fz[:bsize], d_S_T[:bsize], d_S_C[:bsize])
     {
 // 1. Solve advection equation
-<<<<<<< HEAD
 #ifndef PROFILING
         spdlog::info("Advect ...");
-=======
-#ifndef BENCHMARKING
-        std::cout << "Advect ..." << std::endl;
-        //TODO Logger
->>>>>>> 0dd3a6db
 #endif
         adv_vel->advect(u, u0, u0, v0, w0, sync);
         adv_vel->advect(v, v0, u0, v0, w0, sync);
@@ -162,14 +156,8 @@
 
 // 2. Solve diffusion equation
         if (nu != 0.) {
-<<<<<<< HEAD
 #ifndef PROFILING
             spdlog::info("Diffuse ...");
-=======
-#ifndef BENCHMARKING
-            std::cout << "Diffuse ..." << std::endl;
-            //TODO Logger
->>>>>>> 0dd3a6db
 #endif
             dif_vel->diffuse(u, u0, u_tmp, nu, sync);
             dif_vel->diffuse(v, v0, v_tmp, nu, sync);
@@ -181,14 +169,8 @@
 
 // 3. Add force
         if (m_forceFct != SourceMethods::Zero) {
-<<<<<<< HEAD
 #ifndef PROFILING
             spdlog::info("Add momentum source ...");
-=======
-#ifndef BENCHMARKING
-            std::cout << "Add momentum source ..." << std::endl;
-            //TODO Logger
->>>>>>> 0dd3a6db
 #endif
             sou_vel->addSource(u, v, w, f_x, f_y, f_z, sync);
 
@@ -201,14 +183,8 @@
         pres->Divergence(rhs, u_tmp, v_tmp, w_tmp, sync);
 
         // Solve pressure equation
-<<<<<<< HEAD
 #ifndef PROFILING
         spdlog::info("Pressure ...");
-=======
-#ifndef BENCHMARKING
-        std::cout << "Pressure ..." << std::endl;
-        //TODO Logger
->>>>>>> 0dd3a6db
 #endif
         pres->pressure(p, rhs, t, sync);        //only multigrid cycle, divergence and velocity update (in case of NS) need to be added
 
@@ -217,14 +193,8 @@
 
 // 5. Solve Temperature and link back to force
         // Solve advection equation
-<<<<<<< HEAD
 #ifndef PROFILING
         spdlog::info("Advect Temperature ...");
-=======
-#ifndef BENCHMARKING
-        std::cout << "Advect Temperature ..." << std::endl;
-        //TODO Logger
->>>>>>> 0dd3a6db
 #endif
         adv_temp->advect(T, T0, u, v, w, sync);
 
@@ -233,14 +203,8 @@
 
         // Solve diffusion equation
         if (kappa != 0.) {
-<<<<<<< HEAD
 #ifndef PROFILING
             spdlog::info("Diffuse Temperature ...");
-=======
-#ifndef BENCHMARKING
-            std::cout << "Diffuse Temperature ..." << std::endl;
-            //TODO Logger
->>>>>>> 0dd3a6db
 #endif
             dif_temp->diffuse(T, T0, T_tmp, kappa, sync);
 
@@ -250,14 +214,8 @@
 
         // Add dissipation
         if (m_hasDissipation) {
-<<<<<<< HEAD
 #ifndef PROFILING
             spdlog::info("Add dissipation ...");
-=======
-#ifndef BENCHMARKING
-            std::cout << "Add dissipation ..." << std::endl;
-            //TODO Logger
->>>>>>> 0dd3a6db
 #endif
             sou_temp->Dissipate(T, u, v, w, sync);
 
@@ -267,14 +225,8 @@
 
         // Add source
         if (m_tempFct != SourceMethods::Zero) {
-<<<<<<< HEAD
 #ifndef PROFILING
             spdlog::info("Add temperature source ...");
-=======
-#ifndef BENCHMARKING
-            std::cout << "Add temperature source ..." << std::endl;
-            //TODO Logger
->>>>>>> 0dd3a6db
 #endif
             sou_temp->addSource(T, S_T, sync);
 
@@ -284,14 +236,8 @@
 
 // 6. Solve for concentration
         // Solve advection equation
-<<<<<<< HEAD
 #ifndef PROFILING
         spdlog::info("Advect Concentration ...");
-=======
-#ifndef BENCHMARKING
-        std::cout << "Advect Concentration ..." << std::endl;
-        //TODO Logger
->>>>>>> 0dd3a6db
 #endif
         adv_con->advect(C, C0, u, v, w, sync);
 
@@ -300,14 +246,8 @@
 
         // Solve diffusion equation
         if (gamma != 0.) {
-<<<<<<< HEAD
 #ifndef PROFILING
             spdlog::info("Diffuse Concentration ...");
-=======
-#ifndef BENCHMARKING
-            std::cout << "Diffuse Concentration ..." << std::endl;
-            //TODO Logger
->>>>>>> 0dd3a6db
 #endif
             dif_con->diffuse(C, C0, C_tmp, gamma, sync);
 
@@ -317,14 +257,8 @@
 
         // Add source
         if (m_conFct != SourceMethods::Zero) {
-<<<<<<< HEAD
 #ifndef PROFILING
             spdlog::info("Add concentration source ...");
-=======
-#ifndef BENCHMARKING
-            std::cout << "Add concentration source ..." << std::endl;
-            //TODO Logger
->>>>>>> 0dd3a6db
 #endif
             sou_con->addSource(C, S_C, sync);
 
