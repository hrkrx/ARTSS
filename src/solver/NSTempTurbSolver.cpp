/// \file       NSTempTurbSolver.cpp
/// \brief      Defines the (fractional) steps to solve the turbulent incompressible Navier-Stokes equations with force f(T)
/// \date       Feb 15, 2017
/// \author     Severt
/// \copyright  <2015-2020> Forschungszentrum Juelich GmbH. All rights reserved.

#include "NSTempTurbSolver.h"
#include "../pressure/VCycleMG.h"
#include "../utility/Parameters.h"
#include "../utility/Utility.h"
#include "../Domain.h"
#include "SolverSelection.h"
#include "../boundary/BoundaryData.h"

NSTempTurbSolver::NSTempTurbSolver(FieldController *field_controller) {
#ifndef BENCHMARKING
    m_logger = Utility::create_logger(typeid(this).name());
#endif
    m_field_controller = field_controller;

    auto params = Parameters::getInstance();

    // Advection of velocity
    SolverSelection::SetAdvectionSolver(&adv_vel, params->get("solver/advection/type"));

    // Advection of temperature
    SolverSelection::SetAdvectionSolver(&adv_temp, params->get("solver/temperature/advection/type"));

    // Diffusion of velocity
    SolverSelection::SetDiffusionSolver(&dif_vel, params->get("solver/diffusion/type"));

    m_nu = params->get_real("physical_parameters/nu");

    // Turbulent viscosity for velocity diffusion
    SolverSelection::SetTurbulenceSolver(&mu_tub, params->get("solver/turbulence/type"));

    // Diffusion of temperature
    SolverSelection::SetDiffusionSolver(&dif_temp, params->get("solver/temperature/diffusion/type"));

    m_kappa = params->get_real("physical_parameters/kappa");

    // Pressure
    SolverSelection::SetPressureSolver(&pres, params->get("solver/pressure/type"), m_field_controller->field_p, m_field_controller->field_rhs);

    // Source of velocity
    SolverSelection::SetSourceSolver(&sou_vel, params->get("solver/source/type"));

    // Source of temperature
    SolverSelection::SetSourceSolver(&sou_temp, params->get("solver/temperature/source/type"));

    // Constants
    m_dir_vel = params->get("solver/source/dir");
    m_hasTurbulence = (params->get("solver/temperature/turbulence/include") == "Yes");
    m_hasDissipation = (params->get("solver/temperature/source/dissipation") == "Yes");
    m_forceFct = params->get("solver/source/force_fct");
    m_tempFct = params->get("solver/temperature/source/temp_fct");
    control();
}

NSTempTurbSolver::~NSTempTurbSolver() {
    delete adv_vel;
    delete dif_vel;
    delete mu_tub;
    delete adv_temp;
    delete dif_temp;
    delete pres;
    delete sou_vel;
    delete sou_temp;
}

//========================================== do_step ======================================
// ***************************************************************************************
/// \brief  brings all calculation steps together into one function
/// \param  dt      time step
/// \param  sync    synchronization boolean (true=sync (default), false=async)
// ***************************************************************************************
void NSTempTurbSolver::do_step(real t, bool sync) {

    auto params = Parameters::getInstance();

    // local variables and parameters for GPU
    auto u = m_field_controller->field_u;
    auto v = m_field_controller->field_v;
    auto w = m_field_controller->field_w;
    auto u0 = m_field_controller->field_u0;
    auto v0 = m_field_controller->field_v0;
    auto w0 = m_field_controller->field_w0;
    auto u_tmp = m_field_controller->field_u_tmp;
    auto v_tmp = m_field_controller->field_v_tmp;
    auto w_tmp = m_field_controller->field_w_tmp;
    auto p = m_field_controller->field_p;
    auto p0 = m_field_controller->field_p0;
    auto rhs = m_field_controller->field_rhs;
    auto T = m_field_controller->field_T;
    auto T0 = m_field_controller->field_T0;
    auto T_tmp = m_field_controller->field_T_tmp;
    auto f_x = m_field_controller->field_force_x;
    auto f_y = m_field_controller->field_force_y;
    auto f_z = m_field_controller->field_force_z;
    auto S_T = m_field_controller->field_source_T;
    auto nu_t = m_field_controller->field_nu_t;            //nu_t - Eddy Viscosity
    auto kappa_t = m_field_controller->field_kappa_t;     //kappa_t - Eddy thermal diffusivity

    auto d_u = u->data;
    auto d_v = v->data;
    auto d_w = w->data;
    auto d_u0 = u0->data;
    auto d_v0 = v0->data;
    auto d_w0 = w0->data;
    auto d_u_tmp = u_tmp->data;
    auto d_v_tmp = v_tmp->data;
    auto d_w_tmp = w_tmp->data;
    auto d_p = p->data;
    auto d_p0 = p0->data;
    auto d_rhs = rhs->data;
    auto d_T = T->data;
    auto d_T0 = T0->data;
    auto d_T_tmp = T_tmp->data;
    auto d_fx = f_x->data;
    auto d_fy = f_y->data;
    auto d_fz = f_z->data;
    auto d_S_T = S_T->data;
    auto d_nu_t = nu_t->data;
    auto d_kappa_t = kappa_t->data;

<<<<<<< HEAD
    size_t bsize = Domain::getInstance()->get_size();
=======
    size_t bsize = Domain::getInstance()->get_size(u->get_level());
>>>>>>> 0e753911

    auto nu = m_nu;
    auto kappa = m_kappa;
    auto dir_vel = m_dir_vel;

#pragma acc data present(    d_u[:bsize], d_u0[:bsize], d_u_tmp[:bsize], d_v[:bsize], d_v0[:bsize], d_v_tmp[:bsize], d_w[:bsize], \
                            d_w0[:bsize], d_w_tmp[:bsize], d_p[:bsize], d_p0[:bsize], d_rhs[:bsize], d_T[:bsize], d_T0[:bsize], d_T_tmp[:bsize], \
                            d_fx[:bsize], d_fy[:bsize], d_fz[:bsize], d_S_T[:bsize], d_nu_t[:bsize], d_kappa_t[:bsize])
    {
// 1. Solve advection equation
#ifndef BENCHMARKING
        m_logger->info("Advect ...");
#endif
        adv_vel->advect(u, u0, u0, v0, w0, sync);
        adv_vel->advect(v, v0, u0, v0, w0, sync);
        adv_vel->advect(w, w0, u0, v0, w0, sync);

        // Couple velocity to prepare for diffusion
        FieldController::couple_vector(u, u0, u_tmp, v, v0, v_tmp, w, w0, w_tmp, sync);

// 2. Solve turbulent diffusion equation
#ifndef BENCHMARKING
        m_logger->info("Calculating Turbulent viscosity ...");
#endif
        mu_tub->CalcTurbViscosity(nu_t, u, v, w, true);


#ifndef BENCHMARKING
        m_logger->info("Diffuse ...");
#endif
        dif_vel->diffuse(u, u0, u_tmp, nu, nu_t, sync);
        dif_vel->diffuse(v, v0, v_tmp, nu, nu_t, sync);
        dif_vel->diffuse(w, w0, w_tmp, nu, nu_t, sync);

        // Couple data to prepare for adding source
        FieldController::couple_vector(u, u0, u_tmp, v, v0, v_tmp, w, w0, w_tmp, sync);

// 3. Add force
        if (m_forceFct != SourceMethods::Zero) {
#ifndef BENCHMARKING
            m_logger->info("Add momentum source ...");
#endif
            sou_vel->add_source(u, v, w, f_x, f_y, f_z, sync);

            // Couple data to prepare for adding source
            FieldController::couple_vector(u, u0, u_tmp, v, v0, v_tmp, w, w0, w_tmp, sync);
        }

// 4. Solve pressure equation and project
        // Calculate divergence of u
        pres->divergence(rhs, u_tmp, v_tmp, w_tmp, sync);

        // Solve pressure equation
#ifndef BENCHMARKING
        m_logger->info("Pressure ...");
#endif
        pres->pressure(p, rhs, t, sync);

        // Correct
        pres->projection(u, v, w, u_tmp, v_tmp, w_tmp, p, sync);

// 5. Solve Temperature and link back to force

        // Solve advection equation
#ifndef BENCHMARKING
        m_logger->info("Advect Temperature ...");
#endif
        adv_temp->advect(T, T0, u, v, w, sync);

        // Couple temperature to prepare for diffusion
        FieldController::couple_scalar(T, T0, T_tmp, sync);

        // Solve diffusion equation
        // turbulence
        if (m_hasTurbulence) {
            real Pr_T = params->get_real("solver/temperature/turbulence/Pr_T");
            real rPr_T = 1. / Pr_T;

            // kappa_turb = nu_turb/Pr_turb
#pragma acc parallel loop independent present(d_kappa_t[:bsize], d_nu_t[:bsize]) async
            for (size_t i = 0; i < bsize; ++i) {
                d_kappa_t[i] = d_nu_t[i] * rPr_T;
            }
#ifndef BENCHMARKING
            m_logger->info("Diffuse turbulent Temperature ...");
#endif
            dif_temp->diffuse(T, T0, T_tmp, kappa, kappa_t, sync);

            // Couple temperature to prepare for adding source
            FieldController::couple_scalar(T, T0, T_tmp, sync);
        } else {
            // no turbulence
            if (kappa != 0.) {

#ifndef BENCHMARKING
                m_logger->info("Diffuse Temperature ...");
#endif
                dif_temp->diffuse(T, T0, T_tmp, kappa, sync);

                // Couple temperature to prepare for adding source
                FieldController::couple_scalar(T, T0, T_tmp, sync);
            }
        }

        // Add dissipation
        if (m_hasDissipation) {

#ifndef BENCHMARKING
            m_logger->info("Add dissipation ...");
#endif
            sou_temp->dissipate(T, u, v, w, sync);

            // Couple temperature
            FieldController::couple_scalar(T, T0, T_tmp, sync);
        }

        // Add source
        if (m_tempFct != SourceMethods::Zero) {
#ifndef BENCHMARKING
            m_logger->info("Add temperature source ...");
#endif
            sou_temp->add_source(T, S_T, sync);

            // Couple temperature
            FieldController::couple_scalar(T, T0, T_tmp, sync);
        }

// 6. Sources updated in Solver::update_sources, TimeIntegration

        if (sync) {
#pragma acc wait
        }
    }//end data
}

//======================================= Check data ==================================
// ***************************************************************************************
/// \brief  Checks if field specified correctly
// ***************************************************************************************
void NSTempTurbSolver::control() {
    auto params = Parameters::getInstance();
#ifndef BENCHMARKING
    auto logger = Utility::create_logger(typeid(NSTempTurbSolver).name());
#endif

    if (params->get("solver/advection/field") != "u,v,w") {
#ifndef BENCHMARKING
        logger->error("Fields not specified correctly!");
#endif
        std::exit(1);
        // TODO Error handling
    }
    if (params->get("solver/diffusion/field") != "u,v,w") {
#ifndef BENCHMARKING
        logger->error("Fields not specified correctly!");
#endif
        std::exit(1);
        // TODO Error handling
    }
    if (params->get("solver/temperature/advection/field") != BoundaryData::getFieldTypeName(FieldType::T)) {
#ifndef BENCHMARKING
        logger->error("Fields not specified correctly!");
#endif
        std::exit(1);
        // TODO Error handling
    }
    if (params->get("solver/temperature/diffusion/field") != BoundaryData::getFieldTypeName(FieldType::T)) {
#ifndef BENCHMARKING
        logger->error("Fields not specified correctly!");
#endif
        std::exit(1);
        // TODO Error handling
    }
    if (params->get("solver/pressure/field") != BoundaryData::getFieldTypeName(FieldType::P)) {
#ifndef BENCHMARKING
        logger->error("Fields not specified correctly!");
#endif
        std::exit(1);
        // TODO Error handling
    }
}<|MERGE_RESOLUTION|>--- conflicted
+++ resolved
@@ -123,11 +123,7 @@
     auto d_nu_t = nu_t->data;
     auto d_kappa_t = kappa_t->data;
 
-<<<<<<< HEAD
     size_t bsize = Domain::getInstance()->get_size();
-=======
-    size_t bsize = Domain::getInstance()->get_size(u->get_level());
->>>>>>> 0e753911
 
     auto nu = m_nu;
     auto kappa = m_kappa;
