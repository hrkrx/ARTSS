/// \file       DiffusionSolver.cpp
/// \brief      Defines the steps to solve the diffusion equation
/// \date       May 20, 2016
/// \author     Severt
/// \copyright  <2015-2020> Forschungszentrum Juelich GmbH. All rights reserved.

#include "DiffusionSolver.h"
#include "../interfaces/IDiffusion.h"
#include "../utility/Parameters.h"
#include "../Domain.h"
#include "SolverSelection.h"

DiffusionSolver::DiffusionSolver(FieldController *field_controller) {
#ifndef BENCHMARKING
    m_logger = Utility::create_logger(typeid(this).name());
#endif
<<<<<<< HEAD

=======
    m_field_controller = field_controller;
>>>>>>> 0e753911
    auto params = Parameters::getInstance();
    std::string diffusionType = params->get("solver/diffusion/type");
    SolverSelection::SetDiffusionSolver(&this->dif, diffusionType);

    m_nu = params->get_real("physical_parameters/nu");
    control();
}

DiffusionSolver::~DiffusionSolver() {
    delete dif;
}

//====================================== do_step =================================
// ***************************************************************************************
/// \brief  brings all calculation steps together into one function
/// \param  dt      time step
/// \param  sync    synchronous kernel launching (true, default: false)
// ***************************************************************************************
void DiffusionSolver::do_step(real t, bool sync) {
#ifndef BENCHMARKING
    m_logger->info("Diffuse ...");
#endif
// 1. Solve diffusion equation
    // local variables and parameters for GPU
    auto u = m_field_controller->field_u;
    auto v = m_field_controller->field_v;
    auto w = m_field_controller->field_w;
    auto u0 = m_field_controller->field_u0;
    auto v0 = m_field_controller->field_v0;
    auto w0 = m_field_controller->field_w0;
    auto u_tmp = m_field_controller->field_u_tmp;
    auto v_tmp = m_field_controller->field_v_tmp;
    auto w_tmp = m_field_controller->field_w_tmp;

    auto d_u = u->data;
    auto d_v = v->data;
    auto d_w = w->data;
    auto d_u0 = u0->data;
    auto d_v0 = v0->data;
    auto d_w0 = w0->data;
    auto d_u_tmp = u_tmp->data;
    auto d_v_tmp = v_tmp->data;
    auto d_w_tmp = w_tmp->data;

    size_t bsize = Domain::getInstance()->get_size(u->get_level());

#pragma acc data present(d_u[:bsize], d_u0[:bsize], d_u_tmp[:bsize], d_v[:bsize], d_v0[:bsize], d_v_tmp[:bsize], d_w[:bsize], d_w0[:bsize], d_w_tmp[:bsize])
    {
        dif->diffuse(u, u0, u_tmp, m_nu, sync);
        dif->diffuse(v, v0, v_tmp, m_nu, sync);
        dif->diffuse(w, w0, w_tmp, m_nu, sync);
    }//end data
}

//======================================= Check data ==================================
// ***************************************************************************************
/// \brief  Checks if field specified correctly
// ***************************************************************************************
void DiffusionSolver::control() {
    auto params = Parameters::getInstance();
    if (params->get("solver/diffusion/field") != "u,v,w") {
#ifndef BENCHMARKING
        auto logger = Utility::create_logger(typeid(DiffusionSolver).name());
        logger->error("Fields not specified correctly!");
#endif
        std::exit(1);
        //TODO Error handling
    }
}<|MERGE_RESOLUTION|>--- conflicted
+++ resolved
@@ -14,11 +14,7 @@
 #ifndef BENCHMARKING
     m_logger = Utility::create_logger(typeid(this).name());
 #endif
-<<<<<<< HEAD
-
-=======
     m_field_controller = field_controller;
->>>>>>> 0e753911
     auto params = Parameters::getInstance();
     std::string diffusionType = params->get("solver/diffusion/type");
     SolverSelection::SetDiffusionSolver(&this->dif, diffusionType);
