--- conflicted
+++ resolved
@@ -1,20 +1,20 @@
-/// \file 		AdvectionDiffusionSolver.h
-/// \brief 		Defines the steps to solve the advection and diffusion equation
-/// \date 		May 20, 2016
-/// \author 	Severt
-/// \copyright 	<2015-2020> Forschungszentrum Juelich GmbH. All rights reserved.
+/// \file       AdvectionDiffusionSolver.h
+/// \brief      Defines the steps to solve the advection and diffusion equation
+/// \date       May 20, 2016
+/// \author     Severt
+/// \copyright  <2015-2020> Forschungszentrum Juelich GmbH. All rights reserved.
 
-<<<<<<< HEAD
+
+#include <spdlog/spdlog.h>
+
 #include <iostream>
-=======
->>>>>>> 82f37ac1
-#include <spdlog/spdlog.h>
 
 #include "AdvectionDiffusionSolver.h"
 #include "../utility/Parameters.h"
 #include "../Domain.h"
 #include "SolverSelection.h"
 #include "../utility/Utility.h"
+
 
 AdvectionDiffusionSolver::AdvectionDiffusionSolver() {
 #ifndef PROFILING
@@ -38,16 +38,15 @@
 }
 
 
-//====================================== DoStep =================================
-// ***************************************************************************************
+//================================= DoStep ============================
+// *******************************************************************
 /// \brief  brings all calculation steps together into one function
-/// \param	dt			time step
-/// \param	sync		synchronous kernel launching (true, default: false)
-// ***************************************************************************************
+/// \param  dt          time step
+/// \param  sync        synchronous kernel launching (true, default: false)
+// *******************************************************************
 
 void AdvectionDiffusionSolver::DoStep(real t, bool sync) {
-
-// local variables and parameters
+    // local variables and parameters
     auto u = SolverI::u;
     auto v = SolverI::v;
     auto w = SolverI::w;
@@ -102,20 +101,20 @@
     }//end data
 }
 
-//======================================= Check data ==================================
-// ***************************************************************************************
+//================================== Check data =============================
+// ************************************************************************
 /// \brief  Checks if field specified correctly
-// ***************************************************************************************
+// ************************************************************************
 void AdvectionDiffusionSolver::control() {
     auto params = Parameters::getInstance();
     if (params->get("solver/advection/field") != "u,v,w") {
         spdlog::error("Fields not specified correctly!");
         std::exit(1);
-        //TODO Error handling
+        // TODO Error handling
     }
     if (params->get("solver/diffusion/field") != "u,v,w") {
         spdlog::error("Fields not specified correctly!");
         std::exit(1);
-        //TODO Error handling
+        // TODO Error handling
     }
 }