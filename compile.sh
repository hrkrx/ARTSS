#!/usr/bin/env bash
COMPILE=""
GPU=1
JURECA=1
P100=1
GPU_CC="cc30"
CUDA_VERSION=10.1
BUILDTYPE=Release

YELLOW='\033[1;33m'
NC='\033[0;m'

DESCRIPTION="Script for compiling ARTSS. Select one or multiple executables for compiling (default: all executables). Specify CUDA version (default: $CUDA_VERSION) and GPU model (default: $GPU_CC). For a parallel execution choose --jobs, if there is no integer after the --jobs option, the number of processing units available to the current process will be used.
"
OPTIONS="
Available Options:

Load modules:
  ${YELLOW}--jureca${NC}                       \t load modules for JURECA
  ${YELLOW}--p100${NC}                         \t setup for P100

Executables:
  Production (with data output, visualization and analysis):
   ${YELLOW}-s${NC}
  ${YELLOW}--serial${NC} 
  ${YELLOW}--artss_serial${NC}                  \t Executable: artss

  ${YELLOW} -m${NC}
  ${YELLOW}--multicore${NC}
  ${YELLOW}--artss_multicore_cpu${NC}           \t Executable: artss_multicore_cpu

   ${YELLOW}-g${NC}
  ${YELLOW}--gpu${NC}
  ${YELLOW}--artss_gpu${NC}                      \t Executable: artss_gpu
----  
  Benchmarking (without output, visualization, analysis):
  ${YELLOW}--sb${NC}
  ${YELLOW}--serial_benchmark${NC}
  ${YELLOW}--artss_benchmark${NC}                  \t Executable artss_serial_benchmark

  ${YELLOW}--mb${NC}
  ${YELLOW}--multicore_benchmark${NC}
  ${YELLOW}--artss_multicore_cpu_benchmark${NC}    \t Executable artss_multicore_cpu_benchmark

  ${YELLOW}--gb${NC}
  ${YELLOW}--gpu_benchmark${NC}
  ${YELLOW}--artss_gpu_benchmark${NC}               \t Executable artss_gpu_benchmark

Other:
   ${YELLOW}-c${NC}
  ${YELLOW}--cudaversion${NC}                     \t set CUDA Version
  ${YELLOW}--cc${NC}
  ${YELLOW}--computecompatibility${NC}            \t set compute compability of the GPU (30|35|50|60|70|75)
   ${YELLOW}-d${NC}
   ${YELLOW}--debugmode${NC}                      \t set debug flag for build type (default: ${BUILDTYPE})

  ${YELLOW}--jobs${NC}                            \t set the number of recipes to execute at once (-j/--jobs flag in make)

  ${YELLOW}--gcc${NC}                             \t use gcc as compiler (optional: specify version)
  ${YELLOW}--pgi${NC}                             \t use pgcc ac compiler (optional: specify version)

<<<<<<< HEAD
  ${YELLOW}-t${NC}
  ${YELLOW}--tests${NC}                           \t also prduces a executable for all unit tests
=======
Docker - ! cannot be combined with other commands ! (more information about docker commands in docker/README.md):
  ${YELLOW}--docker-build${NC}                    \t build docker image
  ${YELLOW}--docker-hostname${NC}                 \t set hostname for docker image (default: docker_\$(hostname))
  ${YELLOW}--docker-run${NC}                      \t run docker with gpu support
  ${YELLOW}--docker-run-cpu${NC}                  \t run docker without gpu support
>>>>>>> 0b8a00ad
"

HELP="$DESCRIPTION$OPTIONS"
COMPILE=""
DOCKERRUN=1
DOCKERBUILD=1
DOCKERHOST=docker_$(hostname)
DOCKERRUNCPU=1
PROCS=-1
while [[ $# -gt 0 ]]
do
  key="$1"
  case $key in
    -c|--cuda)
      CUDA_VERSION="$2"
      shift
      shift
      ;;
    --cc|--computecompatibility)
      GPU_CC="cc$2"
      shift
      shift
      ;;
    -d|--debug|--debugmode)
      BUILDTYPE=Debug 
      shift
      ;;
    --docker-build)
      DOCKERBUILD=0
      shift
      ;;
    --docker-hostname)
      DOCKERHOST=$2
      shift
      shift
      ;;
    --docker-run)
      DOCKERRUN=0
      shift
      ;;
    --docker-run-cpu)
      DOCKERRUNCPU=0
      shift
      ;;
    -g|--gpu|--artss_gpu)
      COMPILE="$COMPILE artss_gpu" 
      GPU=0
      shift
      ;;
    --gb|--gpu_benchmark|--artss_gpu_benchmark)
      COMPILE="$COMPILE artss_gpu_benchmark "
      GPU=0
      shift
      ;;
    --gcc)
      COMPILER="GCC"
      if [[ $2 != -* ]]
      then
        GCC_VERSION="$2"
        shift
      fi
      shift
      ;;
    -h|--help)
      echo -e "$HELP"
      exit
      ;;
    -j|--jobs)
      if [[ $2 =~ ^-?[0-9]+$ ]]
      then
        PROCS=$2
        shift
      else
        PROCS=$(nproc)
      fi
      shift
      ;;
    -m|--multicore|--artss_multicore_cpu)
      COMPILE="$COMPILE artss_multicore_cpu"
      GPU=0
      shift
      ;;
    --mb|--multicore_benchmark|--artss_multicore_cpu_benchmark)
      COMPILE="$COMPILE artss_multicore_cpu_benchmark"
      GPU=0
      shift
      ;;
    --pgi)
      COMPILER="PGI"
      if [[ $2 != -* ]]
      then
        PGI_VERSION="$2"
        shift
      fi
      shift
      ;;
    -s|--serial|--artss_serial)
      COMPILE="$COMPILE artss_serial"
      shift
      ;;
    --sb|--serial_benchmark|--artss_serial_benchmark)
      COMPILE="$COMPILE artss_serial_benchmark"
      shift
      ;;
    -t|--tests)
      COMPILE="$COMPILE runUnitTests"
      shift
      ;;
    --jureca)
      JURECA=0
      shift
      ;;
    --p100)
      P100=0
      shift
      ;;
    *)
      POSITIONAL+=("$1")
      echo "unknown option: $1"
      shift
      ;;
  esac
done

if [ $DOCKERBUILD -eq 0 ]
then
  cd docker
  docker build -t artss_docker --no-cache .
  cd ..
fi

if [ $DOCKERRUN -eq 0 ]
then
  docker run --gpus all -it --rm --hostname=${DOCKERHOST} -v $(pwd):/host_pwd -w /host_pwd artss_docker
fi

if [ $DOCKERRUNCPU -eq 0 ]
then
  docker run -it --rm --hostname=${DOCKERHOST} -v $(pwd):/host_pwd -w /host_pwd artss_docker # /bin/bash -c "./compile.sh"
fi

if [ $DOCKERRUN -eq 0 -o $DOCKERRUNCPU -eq 0 -o $DOCKERBUILD -eq 0 ]
then
  exit
fi

if [[ $JURECA -eq 1 && $P100 -eq 1 ]]
then
  HOSTNAME=$(hostname)
  if [[ $HOSTNAME = jrl* ]]; then JURECA=0; fi
  if [ "$HOSTNAME" = "ias7139" ]; then P100=0; fi
fi

if [ "$COMPILE" = "" ]
then
  GPU=0
fi
if [ -z $COMPILER ]
then
  COMPILER="PGI"
fi

if [ $JURECA -eq 0 ]
then
  module load CMake
  module load PGI/19.10-GCC-8.3.0
  module load CUDA/10.1.105
  export CUDA_LIB=${CUDA_ROOT}/lib64/
  export CUDA_INC=${CUDA_ROOT}/include/
  CUDA_VERSION=10.1
  GPU_CC=cc35
  GPU=0
fi

if [ ${P100} -eq 0 ]
then
  if [ -z "${PGI_VERSION}" ]
  then
    PGI_VERSION=19.4
  fi
  if [ -z ${CUDA_VERSION} ]
  then
    CUDA_VERSION=10.1
  fi
  GPU_CC=cc60
fi

if [ $GPU -eq 0 ]
then
  export CUDA_LIB=$CUDA_ROOT/lib64
  export CUDA_INC=$CUDA_ROOT/include
fi

rm -rf build/
mkdir build
cd build || exit

if [[ $GPU -eq 0 ]] || [[ $COMPILER = "PGI" ]]
then
  CCOMPILER=pgcc
  CXXCOMPILER=pgc++
else
  CCOMPILER=gcc
  CXXCOMPILER=g++
fi

if [ -z ${CUDA_VERSION} ]
then
  cmake -DCMAKE_EXPORT_COMPILE_COMMANDS=1 -DCMAKE_BUILD_TYPE=${BUILDTYPE} -DCMAKE_C_COMPILER=${CCOMPILER} -DCMAKE_CXX_COMPILER=${CXXCOMPILER} ..
else
  cmake -DCMAKE_EXPORT_COMPILE_COMMANDS=1 -DCMAKE_BUILD_TYPE=${BUILDTYPE} -DCMAKE_C_COMPILER=${CCOMPILER} -DCMAKE_CXX_COMPILER=${CXXCOMPILER} -DGPU_CC=${GPU_CC} -DCUDA_VERSION=${CUDA_VERSION} ..
fi

if [ "$PROCS" -le 0 ]
then
  make $COMPILE
else
  echo "-- Parallel execution with $PROCS processing units"
  make $COMPILE -j"$PROCS"
fi<|MERGE_RESOLUTION|>--- conflicted
+++ resolved
@@ -59,16 +59,13 @@
   ${YELLOW}--gcc${NC}                             \t use gcc as compiler (optional: specify version)
   ${YELLOW}--pgi${NC}                             \t use pgcc ac compiler (optional: specify version)
 
-<<<<<<< HEAD
   ${YELLOW}-t${NC}
   ${YELLOW}--tests${NC}                           \t also prduces a executable for all unit tests
-=======
-Docker - ! cannot be combined with other commands ! (more information about docker commands in docker/README.md):
+
   ${YELLOW}--docker-build${NC}                    \t build docker image
   ${YELLOW}--docker-hostname${NC}                 \t set hostname for docker image (default: docker_\$(hostname))
   ${YELLOW}--docker-run${NC}                      \t run docker with gpu support
   ${YELLOW}--docker-run-cpu${NC}                  \t run docker without gpu support
->>>>>>> 0b8a00ad
 "
 
 HELP="$DESCRIPTION$OPTIONS"
